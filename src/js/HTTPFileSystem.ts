--- conflicted
+++ resolved
@@ -8,11 +8,8 @@
   FileSystemConfig,
   YamlConfigs,
   PIECES,
-} from '@/Globals';
-
-<<<<<<< HEAD
-naturalSort.insensitive = true;
-=======
+} from '@/Globals'
+
 enum FileSystemType {
   FETCH,
   CHROME,
@@ -20,8 +17,7 @@
   AZURE,
 }
 
-naturalSort.insensitive = true
->>>>>>> 0ac13b74
+naturalSort.insensitive = true;
 
 // GitHub doesn't tell us the type of file, so we have to guess by filename extension
 const BINARIES = /.*\.(avro|dbf|gpkg|gz|h5|jpg|jpeg|omx|png|shp|shx|sqlite|zip|zst)$/;
@@ -35,21 +31,6 @@
 // ---------------------------------------------------------------------------
 
 class HTTPFileSystem {
-<<<<<<< HEAD
-  private baseUrl: string;
-  private urlId: string;
-  private needsAuth: boolean;
-  private fsHandle: FileSystemAPIHandle | null;
-  private store: any;
-  private isGithub: boolean;
-
-  constructor(project: FileSystemConfig, store?: any) {
-    this.urlId = project.slug;
-    this.needsAuth = !!project.needPassword;
-    this.fsHandle = project.handle || null;
-    this.store = store || null;
-    this.isGithub = !!project.isGithub;
-=======
   private baseUrl: string
   private urlId: string
   private slug: string
@@ -73,7 +54,6 @@
     if (this.fsHandle) this.type = FileSystemType.CHROME
     if (this.isGithub) this.type = FileSystemType.GITHUB
     if (this.isOMX) this.type = FileSystemType.AZURE
->>>>>>> 0ac13b74
 
     this.baseUrl = project.baseURL;
     if (!project.baseURL.endsWith('/')) this.baseUrl += '/';
@@ -125,14 +105,6 @@
   }
 
   private async _getFileResponse(scaryPath: string): Promise<Response> {
-<<<<<<< HEAD
-    if (this.fsHandle) {
-      return this._getFileFromChromeFileSystem(scaryPath);
-    } else if (this.isGithub) {
-      return this._getFileFromGitHub(scaryPath);
-    } else {
-      return this._getFileFetchResponse(scaryPath);
-=======
     switch (this.type) {
       case FileSystemType.CHROME:
         return this._getFileFromChromeFileSystem(scaryPath)
@@ -143,7 +115,6 @@
       case FileSystemType.FETCH:
       default:
         return this._getFileFetchResponse(scaryPath)
->>>>>>> 0ac13b74
     }
   }
 
@@ -310,21 +281,12 @@
     path = new URL(`http://local/${path}`).href;
     path = path.substring(13);
 
-<<<<<<< HEAD
-    const slash = path.lastIndexOf('/');
-    const folder = path.substring(0, slash);
-    const filename = path.substring(slash + 1);
-
-    const dirContents = await this.getDirectory(folder);
-    const fileHandle = dirContents.handles[filename];
-=======
     const slash = path.lastIndexOf('/')
     const folder = path.substring(0, slash)
     const filename = decodeURIComponent(path.substring(slash + 1))
     const dirContents = await this.getDirectory(folder)
 
     const fileHandle = dirContents.handles[filename]
->>>>>>> 0ac13b74
 
     if (!fileHandle) throw Error(`File ${filename} missing`);
 
@@ -500,16 +462,6 @@
   }
 
   async getFileStream(scaryPath: string): Promise<ReadableStream> {
-<<<<<<< HEAD
-    if (this.fsHandle) {
-      const stream = await this._getFileFromChromeFileSystem(scaryPath)
-        .then(response => response.blob())
-        .then(blob => blob.stream());
-      return stream as any;
-    } else {
-      const stream = await this._getFileFetchResponse(scaryPath).then(response => response.body);
-      return stream as any;
-=======
     let stream
     switch (this.type) {
       case FileSystemType.CHROME:
@@ -522,7 +474,6 @@
         return stream as any
       default:
         throw Error('Not implemented')
->>>>>>> 0ac13b74
     }
   }
 
@@ -536,16 +487,11 @@
     if (!stillScaryPath.endsWith('/')) stillScaryPath += '/';
 
     // Use cached version if we have it
-<<<<<<< HEAD
-    const cachedEntry = CACHE[this.urlId][stillScaryPath];
-    if (cachedEntry) return cachedEntry;
-=======
     const cachedEntry = CACHE[this.urlId][stillScaryPath]
     if (cachedEntry) {
       console.log('cached!')
       return cachedEntry
     }
->>>>>>> 0ac13b74
 
     stillScaryPath = stillScaryPath.replaceAll('/./', '/');
 
@@ -553,12 +499,6 @@
       // Generate and cache the listing
       let dirEntry: DirectoryEntry;
 
-<<<<<<< HEAD
-      if (this.fsHandle) dirEntry = await this.getDirectoryFromHandle(stillScaryPath);
-      else if (this.isGithub) dirEntry = await this._getDirectoryFromGitHub(stillScaryPath);
-      else if (this.needsAuth) dirEntry = await this._getDirectoryFromAWS(stillScaryPath);
-      else dirEntry = await this.getDirectoryFromURL(stillScaryPath);
-=======
       switch (this.type) {
         case FileSystemType.CHROME:
           dirEntry = await this._getDirectoryFromHandle(stillScaryPath)
@@ -574,7 +514,6 @@
           dirEntry = await this._getDirectoryFromURL(stillScaryPath)
           break
       }
->>>>>>> 0ac13b74
 
       // human-friendly sort
       dirEntry.dirs.sort((a, b) => naturalSort(a, b));
@@ -649,8 +588,7 @@
     return contents;
   }
 
-<<<<<<< HEAD
-  async getDirectoryFromURL(stillScaryPath: string) {
+  async _getDirectoryFromURL(stillScaryPath: string) {
     // console.log(stillScaryPath)
     const response = await this._getFileResponse(stillScaryPath).then();
     const htmlListing = await response.text();
@@ -761,13 +699,6 @@
       handles: {}, // Add any additional metadata if needed
       html: htmlText, // Store the raw HTML for display
     };
-=======
-  async _getDirectoryFromURL(stillScaryPath: string) {
-    const response = await this._getFileResponse(stillScaryPath).then()
-    const htmlListing = await response.text()
-    const dirEntry = this.buildListFromHtml(htmlListing)
-    return dirEntry
->>>>>>> 0ac13b74
   }
 
   async findAllYamlConfigs(folder: string): Promise<YamlConfigs> {

/**
 * DashboardDataManager: this class loads, caches, and filters CSV and XML datasets
 * for use by dashboard charts and maps. Loosely based on the VizWit system
 * (see http://vizwit.io/) but we don't have a Carto database so all of the data
 * is stored internally in this class.
 *
 * Each tabbed dashboard should instantiate this class once, and destroy it when the dashboard
 * is closed. Datasets can be big, we don't want them to stick around forever!
 *
 * Data queries always return -both- the full dataset AND a filtered dataset.
 * That way, the filtered data can be visually layered on top of the full data.
 */

import { rollup } from 'd3-array'

import globalStore from '@/store'
import HTTPFileSystem from './HTTPFileSystem'
import { DataTable, DataTableColumn, DataType, FileSystemConfig, Status } from '@/Globals'
import { findMatchingGlobInFiles, gUnzip, parseXML } from '@/js/util'
import avro from '@/js/avro'
import * as Comlink from 'comlink'

// To pass AWS tokens to DataFetcherWorker upon initialization
import { getAuthTokenAndUsername } from '../fileSystemConfig'

import DataFetcherWorker from '@/workers/DataFetcher.worker.ts?worker'
import RoadNetworkLoader from '@/workers/RoadNetworkLoader.worker.ts?worker'
import WasmXmlNetworkParser from '@/workers/WasmXmlNetworkParser.worker.ts?worker'
import Coords from './Coords'

interface configuration {
  dataset: string
  groupBy?: string
  value?: string
  usedCol?: string[]
  columns?: string[]
  ignoreColumns?: any[]
  skipFirstRow?: boolean
  useLastRow?: boolean
  x?: string
}

export interface FilterDefinition {
  dataset: string
  column: string
  value: any
  operator?: string
  invert?: boolean
  range?: boolean
}

export interface NetworkLinks {
  source: Float32Array
  dest: Float32Array
  id: any[]
  projection: String
}

// This tells us if our environment has the Chrome File System Access API, meaning we are in Chrome
//@ts-ignore
const isChrome = !!window.showDirectoryPicker
const isFirefox = !isChrome

export default class DashboardDataManager {
  constructor(...args: string[]) {
    // hello
    this.root = args.length ? args[0] : ''
    this.subfolder = args.length ? args[1] : ''
    this.fileApi = this._getFileSystem(this.root)
  }

  private threads: Worker[] = []
  private subfolder = ''
  private root = ''
  private fileApi: FileSystemConfig
  private networks: { [id: string]: Promise<NetworkLinks> } = {}
  private featureCollections: { [id: string]: any } = {}

  public kill() {
    for (const worker of this.threads) worker.terminate()
    this.threads = []
  }

  public getFilteredDataset(config: { dataset: string }): { filteredRows: any[] | null } {
    if (!(config.dataset in this.datasets)) return { filteredRows: null }

    const filteredRows = this.datasets[config.dataset].filteredRows
    return { filteredRows }
  }

  public async OLDgetFiltered(config: { dataset: string; groupBy?: string; value?: string }) {
    const rows = this.datasets[config.dataset].filteredRows
    if (!rows) return { filteredRows: null }

    // group the rows as needed
    let bars: any = {}

    if (config.value && config.groupBy) {
      const columnValues = config.value
      const columnGroups = config.groupBy
      bars = rollup(
        rows,
        v => v.reduce((a, b) => a + b[columnValues], 0),
        (d: any) => d[columnGroups] // group-by
      )
    } else {
      // TODO need to handle non-value, non-group here
    }
    const x = Array.from(bars.keys())
    const y = Array.from(bars.values())

    // filter the rows, too

    return { filteredRows: { x, y } }
  }

  private _cleanPath(...parts: string[]): string {
    return parts
      .map(part => (typeof part === 'string' ? part : '')) // Ensure part is a string
      .map(part => part.replace(/^\/+|\/+$/g, '')) // Remove leading/trailing slashes
      .filter(part => part !== '') // Remove empty parts
      .join('/') // Join with single slashes
      .replace(/\/+/g, '/'); // Ensure no duplicate slashes
  }

  /**
   *
   * @param config the configuration params from the YAML file. Must include dataset,
   *               and may include other optional parameters as needed by the viz
   * @returns allRows object, containing a DataTableColumn for each column in this dataset
   */
  public async getDataset(
    config: configuration,
    options?: { highPrecision?: boolean; subfolder?: string }
  ) {
    try {
      // now with subfolders we need to cache based on subfolder+filename
      const cacheKey = `${options?.subfolder || this.subfolder}${config.dataset.startsWith('/') ? '' : '/'}${config.dataset}`.replace(/\/+/g, '/');
      // first, get the dataset
      if (!this.datasets[cacheKey]) {
        console.log('LOAD:', cacheKey)
        // fetchDataset() immediately returns a Promise<>, which we await on
        // so that multiple charts don't all try to fetch the dataset individually
        this.datasets[cacheKey] = {
          dataset: this._fetchDataset(config, options),
          activeFilters: {},
          filteredRows: null,
          filterListeners: new Set(),
        }
      }

      // Firefox just silently dies if the text is too large. Set a timeout...
      const withTimeout = (promise: Promise<any>, timeout: number) => {
        const timeoutPromise = new Promise((_, reject) => {
          setTimeout(() => {
            reject(new Error(`Operation timed out after ${timeout}s`))
          }, timeout * 1000)
        })
        return Promise.race([promise, timeoutPromise])
      }

      // wait for dataset to load
      // this will immediately return dataset if it is already loaded
      let myDataset = await withTimeout(this.datasets[cacheKey].dataset, 60)

      let { _comments, ...allRows } = myDataset
      let comments = _comments as unknown as string[]

      // make a copy because each viz in a dashboard might be hacking it differently
      // TODO: be more "functional" and return the object itself, and let views create copies if they need to
      // let allRows = { ...myDataset }

      // remove ignored columns
      if (config.ignoreColumns) {
        config.ignoreColumns.forEach(column => {
          delete allRows[column]
        })
      }

      // if useLastRow, drop all rows except the last row
      if (config.useLastRow) {
        Object.keys(allRows).forEach(colName => {
          const values = myDataset[colName].values
          allRows[colName] = values[values.length - 1]
        })
      }

      return { allRows, comments }
    } catch (e) {
      const msg = ('' + e).replaceAll('Error: ', '')
      console.error(msg)
      throw Error(msg)
      // throw Error(`loading ${config.dataset}. Missing? CSV too large?`)
      // return { allRows: {}, comments: [] }
    }
  }

  /**
   * Convert row-wise columns into a DataTable. This is intended for
   * columnar data formats such as avro networks
   * @param fullpath full file path
   * @param dataColumns map of column: data
   * @param config data config object
   */
  public setRowWisePropertyTable(fullpath: string, dataTable: DataTable, config: any) {
    const key = fullpath.substring(fullpath.lastIndexOf('/') + 1)

    // merge key with keep/drop params (etc)
    let fullConfig = { dataset: key }
    if ('string' !== typeof config) fullConfig = Object.assign(fullConfig, config)

    this.datasets[key] = {
      activeFilters: {},
      filteredRows: null,
      filterListeners: new Set(),
      dataset: new Promise<DataTable>(resolve => {
        resolve(dataTable)
      }),
    }
    // this is a promise:
    return this.datasets[key].dataset
  }

  public getFeatureCollection(id: string): any[] {
    return this.featureCollections[id]
  }

  public async registerFeatures(fullpath: string, features: any[], config: any) {
    this.featureCollections[fullpath] = features

    // set up feature-properties as dataset
    const featureProperties = features.map((f: any) => f.properties || {})
    await this.setFeatureProperties(fullpath, featureProperties, config)

    // clear out memory, properties have been moved to column-data
    features.forEach(feature => {
      feature.properties = {}
    })
  }

  /**
   * Convert features array from GeoJSONs and Shapefiles into DataTable
   * @param fullpath name of shape/geo file
   * @param featureProperties array of feature PROPERTIES -- feature objects MAPPED to just be the props
   */
  public async setFeatureProperties(fullpath: string, featureProperties: any[], config: any) {
    const namePart = fullpath.substring(fullpath.lastIndexOf('/') + 1);
    const key = `${config?.subfolder || ''}/${namePart}`;

    // merge key with keep/drop params (etc)
<<<<<<< HEAD
    let fullConfig = { dataset: key };
    if ('string' !== typeof config) fullConfig = Object.assign(fullConfig, config);

    try {
        // First get the auth tokens
        const { token, username } = await getAuthTokenAndUsername();

        this.datasets[key] = {
            activeFilters: {},
            filteredRows: null,
            filterListeners: new Set(),
            dataset: new Promise<DataTable>(async (resolve, reject) => {
                const thread = new DataFetcherWorker();
                this.threads.push(thread);

                try {
                    // First send auth initialization
                    thread.postMessage({
                        authToken: token,
                        username: username,
                        isInitialization: true
                    });

                    // Then send the feature properties data
                    thread.postMessage({ 
                        config: fullConfig, 
                        featureProperties,
                        // Include auth context if needed for further processing
                        authContext: {
                            token,
                            username
                        }
                    });

                    thread.onmessage = e => {
                        thread.terminate();
                        if (e.data.error) {
                            console.error(e.data.error);
                            // Enhanced error message with auth context if relevant
                            const errorMsg = e.data.error.includes('auth') ? 
                                `Authentication error processing ${fullpath}` :
                                `Problem loading properties in ${fullpath}`;
                            reject(new Error(errorMsg));
                            return;
                        }
                        resolve(e.data);
                    };

                    thread.onerror = (error) => {
                        thread.terminate();
                        reject(error instanceof Error ? error : new Error(String(error)));
                    };

                } catch (err) {
                    thread.terminate();
                    reject(err instanceof Error ? err : new Error(String(err)));
                }
            }),
        };
        
        return this.datasets[key].dataset;

    } catch (authError) {
        return Promise.reject(
            authError instanceof Error ?
                new Error(`Authentication failed: ${authError.message}`) :
                new Error('Authentication failed')
        );
=======
    let fullConfig = { dataset: key }
    if ('string' !== typeof config) fullConfig = Object.assign(fullConfig, config)

    this.datasets[key] = {
      activeFilters: {},
      filteredRows: null,
      filterListeners: new Set(),
      dataset: new Promise<DataTable>((resolve, reject) => {
        const thread = new DataFetcherWorker()
        // console.log('NEW WORKER', thread)

        try {
          thread.onmessage = e => {
            // wait for ready signal
            if (e.data.ready) {
              this.threads.push(thread)
              thread.postMessage({ config: fullConfig, featureProperties })
              return
            }
            thread.terminate()
            if (e.data.error) {
              console.error(e.data.error)
              reject(`Problem loading properties in ${fullpath}`)
            }
            resolve(e.data)
          }
        } catch (err) {
          thread.terminate()
          console.error(err)
          reject(err)
        }
      }),
>>>>>>> 1e91945f
    }
  }

  /**
   *  Register an existing in-memory DataTable as a dataset in this Dashboard
   * @param props key, dataTable, and filename associated with this DataTable
   */
  public setPreloadedDataset(props: { key: string; dataTable: DataTable }) {
    // let filters = {}
    // if (this.datasets[props.key]) {
    //   filters = this.datasets[props.key].activeFilters
    // }

    this.datasets[props.key] = {
      dataset: new Promise<DataTable>((resolve, reject) => {
        resolve(props.dataTable)
      }),
      activeFilters: {}, // filters,
      filteredRows: null,
      filterListeners: new Set(),
    }
  }

  public async getRoadNetwork(
    filename: string,
    subfolder: string,
    vizDetails: any,
    cbStatus?: any,
    extra?: boolean
  ) {
    const path = `/${subfolder}/${filename}`
    const options = {} as any
    if (vizDetails.projection) options.crs = vizDetails.projection

    // Get the dataset the first time it is requested
    if (!this.networks[path]) {
      this.networks[path] = this._fetchNetwork({
        subfolder,
        filename,
        cbStatus,
        options,
        extra,
      })
    }

    // wait for the worker to provide the network
    let network = await this.networks[path]
    return network
  }

  // /**
  //  * Load simple dataset without grouping/filtering
  //  * @param allRows Each row
  //  * @returns TBD
  //  */
  // public loadSimple(config: configuration, allRows: any[]) {
  //   // Simple requires x and columns/usedCol
  //   if (!config.x || (!config.columns && !config.usedCol)) {
  //     throw Error('Config requires "x" and "columns" parameters')
  //   }

  //   var useOwnNames = false

  //   const x = [] as any[]

  //   for (var i = 0; i < allRows.length; i++) {
  //     if (i == 0 && config.skipFirstRow) {
  //     } else {
  //       x.push(allRows[i][config.x])
  //     }
  //   }

  //   const columns = config.columns || config.usedCol || []

  //   for (let i = 0; i < columns.length; i++) {
  //     const name = columns[i]
  //     let legendName = ''
  //     if (columns[i] !== 'undefined') {
  //       if (useOwnNames) {
  //         legendName = this.config.legendTitles[i]
  //       } else {
  //         legendName = name
  //       }
  //       const value = []
  //       for (var j = 0; j < this.dataRows.length; j++) {
  //         if (j == 0 && this.config.skipFirstRow) {
  //         } else {
  //           value.push(this.dataRows[j][name])
  //         }
  //       }
  //       this.data.push({
  //         x: x,
  //         y: value,
  //         name: legendName,
  //         type: 'bar',
  //         textinfo: 'label+percent',
  //         textposition: 'inside',
  //         automargin: true,
  //       })
  //     }
  //   }
  // }

  public async setFilter(filter: FilterDefinition) {
    const { dataset, column, value, invert, range } = filter

    if (!this.datasets[dataset]) {
      console.warn(`${dataset} doesn't exist yet`)
      console.warn(Object.keys(this.datasets))
      return
    }
    console.log('> setFilter', dataset, column, value)

    // Filter might be single or an array; make it an array.
    const values = Array.isArray(value) ? value : [value]
    if (this.datasets[dataset].activeFilters == null) {
      this.datasets[dataset].activeFilters = {}
    }
    const allFilters = this.datasets[dataset].activeFilters
    // a second click on a filter means REMOVE this filter.
    // if (allFilters[column] !== undefined && allFilters[column] === values) {
    //   console.log('A1', allFilters[column])
    //   delete allFilters[column]
    // } else
    if (!values.length) {
      delete allFilters[column]
    } else {
      allFilters[column] = { values, invert, range }
    }
    await this._updateFilters(dataset) // this is async
  }

  public addFilterListener(config: { dataset: string; subfolder: string }, listener: any) {
    try {
      const cacheKey = this._cleanPath(config.subfolder || this.subfolder, config.dataset);
      const selectedDataset = this.datasets[cacheKey]
      if (!selectedDataset) throw Error(`Can't add listener, no dataset named: ${cacheKey}`)
      this.datasets[cacheKey].filterListeners.add(listener)
    } catch (e) {
      console.error('CANT ADD FILTER LISTENER' + e)
    }
  }

  public removeFilterListener(config: { dataset: string; subfolder: string }, listener: any) {
    const cacheKey = this._cleanPath(config.subfolder || this.subfolder, config.dataset);
    try {
      if (this.datasets[cacheKey]?.filterListeners) {
        this.datasets[cacheKey].filterListeners.delete(listener)
      }
    } catch (e) {
      // doesn't matter
    }
  }

  public clearCache() {
    this.kill() // any stragglers must die
    this.datasets = {}
    this.networks = {}
  }

  // ---- PRIVATE STUFFS -----------------------

  private async _updateFilters(datasetId: string) {
    console.log('> updateFilters ', datasetId)
    const metaData = this.datasets[datasetId]
    console.log({ metaData })

    if (!Object.keys(metaData.activeFilters).length) {
      console.log('no keys')
      metaData.filteredRows = null
      this._notifyListeners(datasetId)
      return
    }

    // Let's do this the stupid way first, and make it better once we get it working.
    const dataset = await metaData.dataset
    const allColumns = Object.keys(dataset)
    let filteredRows: any[] = []

    const numberOfRowsInFullDataset = dataset[allColumns[0]].values.length
    // console.log('FILTERS:', metaData.activeFilters)
    // console.log('TOTLROWS', numberOfRowsInFullDataset)

    // we will go thru each filter for this dataset and set the elements
    // to false whenever a row fails a filter.
    // This implements "AND" logic.
    const hasMatchedFilters = new Array(numberOfRowsInFullDataset).fill(true)

    const ltgt = /^(<|>)/ // starts with < or >
    //            (╯° °)╯︵ ┻━┻

    for (const [column, spec] of Object.entries(metaData.activeFilters)) {
      const dataColumn = dataset[column]
      if (spec.values[0] === undefined || spec.values[0] === '') {
        throw Error(datasetId + ': filter error')
      }

      // prep LT/GT
      if (ltgt.test(spec.values[0])) {
        if (spec.values[0].startsWith('<=')) {
          spec.conditional = '<='
          spec.values[0] = spec.values[0].substring(2).trim()
        } else if (spec.values[0].startsWith('>=')) {
          spec.conditional = '>='
          spec.values[0] = spec.values[0].substring(2).trim()
        } else if (spec.values[0].startsWith('<')) {
          spec.conditional = '<'
          spec.values[0] = spec.values[0].substring(1).trim()
        } else if (spec.values[0].startsWith('>')) {
          spec.conditional = '>'
          spec.values[0] = spec.values[0].substring(1).trim()
        }
      } else {
        // handle case where we are testing equal/inequal and its a "numeric" string
        if (spec.values.length === 1 && typeof spec.values[0] === 'string') {
          const numericString = parseFloat(spec.values[0])
          if (Number.isFinite(numericString)) spec.values.push(numericString)
        }
      }

      // test every row: falsify if it fails the test.
      for (let i = 0; i < numberOfRowsInFullDataset; i++) {
        if (!checkFilterValue(spec, dataColumn.values[i])) {
          hasMatchedFilters[i] = false
        }
      }
    }

    // Build the final filtered dataset based on hasMatchedFilters
    for (let i = 0; i < numberOfRowsInFullDataset; i++) {
      if (hasMatchedFilters[i]) {
        const row = {} as any
        allColumns.forEach(col => (row[col] = dataset[col].values[i]))
        filteredRows.push(row)
      }
    }

    // For now let's leave the filtered rows as an array of data objects

    // // CONVERT array of objects to column-based DataTableColumns
    // const filteredDataTable: { [id: string]: DataTableColumn } = {}
    // allColumns.forEach(columnId => {
    //   const column = { name: columnId, values: [], type: DataType.UNKNOWN } as any
    //   for (const row of filteredRows) column.values.push(row[columnId])
    //   filteredDataTable[columnId] = column
    // })

    // metaData.filteredRows = filteredDataTable as any

    metaData.filteredRows = filteredRows
    this._notifyListeners(datasetId)
  }

  // private _checkFilterValue(
  //   spec: { conditional: string; invert: boolean; values: any[] },
  //   elementValue: any
  // ) {
  //   // lookup closure functions for < > <= >=
  //   const conditionals: any = {
  //     '<': () => {
  //       return elementValue < spec.values[0]
  //     },
  //     '<=': () => {
  //       return elementValue <= spec.values[0]
  //     },
  //     '>': () => {
  //       return elementValue > spec.values[0]
  //     },
  //     '>=': () => {
  //       return elementValue >= spec.values[0]
  //     },
  //   }

  //   let isValueInFilterSpec: boolean

  //   if (spec.conditional) {
  //     isValueInFilterSpec = conditionals[spec.conditional]()
  //   } else {
  //     isValueInFilterSpec = spec.values.includes(elementValue)
  //   }

  //   if (spec.invert) return !isValueInFilterSpec
  //   return isValueInFilterSpec
  // }

  private _notifyListeners(datasetId: string) {
    const dataset = this.datasets[datasetId]
    for (const notifyListener of dataset.filterListeners) {
      notifyListener(datasetId)
    }
  }

  private async _fetchDataset(
    config: { dataset: string },
    options?: { highPrecision?: boolean; subfolder?: string }
  ) {
<<<<<<< HEAD
    try {
      // First get the auth tokens
      const { token, username } = await getAuthTokenAndUsername();

      // Get directory listing with auth
      const fileSystem = new HTTPFileSystem({
        ...this.fileApi,
        // Update baseURL if this is an AWS request
        baseURL: this.fileApi.isAWS
          ? `https://d3o15hrk68p27o.cloudfront.net/user-scenarios/${username}`
          : this.fileApi.baseURL
      });
      
      const { files } = await fileSystem.getDirectory(
        options?.subfolder || this.subfolder
      );

      return new Promise<DataTable>(async (resolve, reject) => {
        const thread = new DataFetcherWorker();
        this.threads.push(thread);

        try {
          // First send auth initialization
          thread.postMessage({
            authToken: token,
            username: username,
            isInitialization: true
          });

          // Then send the data request
          thread.postMessage({
            fileSystemConfig: {
              ...this.fileApi,
              baseURL: this.fileApi.isAWS
                ? `https://d3o15hrk68p27o.cloudfront.net/user-scenarios/${username}`
                : this.fileApi.baseURL
            },
            subfolder: options?.subfolder || this.subfolder,
            files,
            config: config,
            options,
          });

          thread.onmessage = e => {
            thread.terminate();
            if (!e.data || e.data.error) {
              let msg = '' + (e.data?.error || 'Error loading file');
              msg = msg.replace('[object Response]', 'Error loading file');

              // Handle auth-specific errors
              if (msg.toLowerCase().includes('auth') || msg.toLowerCase().includes('401')) {
                msg = 'Authentication failed. Please refresh the page.';
              }

              if (config?.dataset && msg.indexOf(config.dataset) === -1) {
                msg += `: ${config.dataset}`;
              }

              reject(new Error(msg));
              return;
            }
            resolve(e.data);
          };

          thread.onerror = (error) => {
            thread.terminate();
            reject(error instanceof Error ? error : new Error(String(error)));
          };

        } catch (err) {
          thread.terminate();
          reject(err instanceof Error ? err : new Error(String(err)));
=======
    let dirfiles
    try {
      // sometimes we are dealing with subfolder/subtabs, so always fetch file list anew.
      const { files } = await new HTTPFileSystem(this.fileApi).getDirectory(
        options?.subfolder || this.subfolder
      )
      dirfiles = files
    } catch (e) {
      console.error('FAIL! ' + e)
      throw Error('' + e)
    }

    let files = dirfiles

    return new Promise<DataTable>((resolve, reject) => {
      const thread = new DataFetcherWorker()
      try {
        thread.onmessage = e => {
          // wait for ready signal and then begin work:
          if (e.data.ready) {
            // this.threads.push(thread)
            thread.postMessage({
              fileSystemConfig: this.fileApi,
              subfolder: options?.subfolder || this.subfolder,
              files,
              config: config,
              options,
            })
            return
          }
          thread.terminate()
          if (e.data.error) {
            let msg = '' + (e.data?.error || 'Error loading file')
            msg = msg.replace('[object Response]', 'Error loading file')
            if (config?.dataset && msg.indexOf(config.dataset) === -1) msg += `: ${config.dataset}`
            reject(msg)
          }
          resolve(e.data)
>>>>>>> 1e91945f
        }
      });
    } catch (authError) {
      return Promise.reject(
        authError instanceof Error
          ? new Error(`Authentication failed: ${authError.message}`)
          : new Error('Authentication failed')
      );
    }
  }

  private async _getAvroNetwork(props: {
    subfolder: string
    filename: string
    options?: any
    cbStatus?: any
  }): Promise<NetworkLinks | null> {
    try {
      const httpFileSystem = new HTTPFileSystem(this.fileApi)
      const blob = await httpFileSystem.getFileBlob(`${props.subfolder}/${props.filename}`)

      const records: any[] = await new Promise(async (resolve, reject) => {
        const rows = [] as any[]

        avro
          .createBlobDecoder(blob)
          .on('metadata', (schema: any) => {})
          .on('data', (row: any) => {
            rows.push(row)
          })
          .on('end', () => {
            resolve(rows)
          })
      })

      const network = records[0]

      const numLinks = network.linkId.length
      const source: Float32Array = new Float32Array(2 * numLinks)
      const dest: Float32Array = new Float32Array(2 * numLinks)

      for (let i = 0; i < numLinks; i++) {
        const fromOffset = 2 * network.from[i]
        const toOffset = 2 * network.to[i]
        source[2 * i] = network.nodeCoordinates[fromOffset]
        source[2 * i + 1] = network.nodeCoordinates[1 + fromOffset]
        dest[2 * i] = network.nodeCoordinates[toOffset]
        dest[2 * i + 1] = network.nodeCoordinates[1 + toOffset]
      }

      network.source = source
      network.dest = dest

      return network
    } catch (e) {
      console.error(e)
      return null
    }
  }

  private async _getEPSGfromConfig() {
    try {
      const fApi = new HTTPFileSystem(this.fileApi)
      const { files } = await fApi.getDirectory(this.subfolder)
      const outputConfigs = files.filter(
        f => f.indexOf('config.xml') > -1 || f.indexOf('config_reduced.xml') > -1
      )
      if (outputConfigs.length) {
        for (const xmlConfigFileName of outputConfigs) {
          try {
            const raw = await fApi.getFileBlob(`${this.subfolder}/${xmlConfigFileName}`)
            const buffer = await raw.arrayBuffer()
            const bytes = await gUnzip(buffer)
            const text = new TextDecoder().decode(bytes)
            const configXML = (await parseXML(text)) as any
            const global = configXML.config.module.filter((f: any) => f.$name === 'global')[0]
            const crs = global.param.filter((p: any) => p.$name === 'coordinateSystem')[0]
            const crsValue = crs.$value
            return crsValue
          } catch (e) {
            console.warn('Failed parsing', xmlConfigFileName)
          }
        }
      }
    } catch (e) {
      console.error('' + e)
      return ''
    }
  }

  private async _fetchNetwork(props: {
    subfolder: string
    filename: string
    cbStatus?: any
    extra?: boolean
    options: { crs?: string }
  }) {
    return new Promise<NetworkLinks>(async (resolve, reject) => {
<<<<<<< HEAD
      const { subfolder, filename, vizDetails, cbStatus, options } = props

      const path = this._cleanPath(subfolder, filename);
=======
      const { subfolder, filename, cbStatus, options } = props
      const path = `/${subfolder}/${filename}`
>>>>>>> 1e91945f
      console.log('load network:', path)

      // get folder
      let folder =
        path.indexOf('/') > -1 ? path.substring(0, path.lastIndexOf('/')) : this.subfolder

      // get file path search pattern
      try {
        const { files } = await new HTTPFileSystem(this.fileApi).getDirectory(folder)
        let pattern = path.indexOf('/') === -1 ? path : path.substring(path.lastIndexOf('/') + 1)
        const match = findMatchingGlobInFiles(files, pattern)
        if (match.length !== 1) reject('File not found: ' + path)
      } catch (e) {
        // Could not get directory listing!
        reject('Error reading folder: ' + folder)
      }

      // AVRO NETWORK
      if (filename.toLocaleLowerCase().endsWith('.avro')) {
        const result = (await this._getAvroNetwork(props)) as any
        if (!result) reject('Problem loading network: ' + path)
        resolve(result)
        return
      }

      // ------ side quest: get EPSG from output_config
      const configEPSG = await this._getEPSGfromConfig()
      // WASM XML -----------
      if (
        filename.toLocaleLowerCase().endsWith('.xml') ||
        filename.toLocaleLowerCase().endsWith('.xml.gz')
      ) {
        try {
          const promise: Promise<any> = new Promise<any>((resolve, reject) => {
            const wasmWorker = new WasmXmlNetworkParser() // as unknown as any
            wasmWorker.onmessage = (event: any) => {
              const data = event.data
              if ('requestCRS' in data) {
                // No CRS in network. But if we have a CRS in output_config, use that!
                if (configEPSG && configEPSG !== 'Atlantis') {
                  data.confirmedCRS = configEPSG
                  wasmWorker.postMessage({ confirmedCRS: configEPSG })
                  return
                }
                // We need to ask the user.
                const msg = data.requestCRS ? '"Atlantis" coordinates found. ' : ''
                let crs =
                  prompt(
                    `Enter EPSG projection code.\n\n${msg}Enter projection, e.g. EPSG:25832, or cancel to load without a base map.`
                  ) || 'Atlantis'
                if (Number.isInteger(parseInt(crs))) crs = `EPSG:${crs}`
                wasmWorker.postMessage({ confirmedCRS: crs })
                return
              }
              if (data.error) reject(data.error)
              if (data.status && cbStatus) {
                cbStatus(data.status)
                return
              }
              resolve(data.network)
            }
            wasmWorker.postMessage({
              path,
              crs: options.crs || '',
              fsConfig: this.fileApi,
              options,
            })
          })
          const network = await promise
          resolve(network)
        } catch (e) {
          console.error(e)
          reject(e)
        } finally {
          return
        }
      }

      // OTHER: GEOJSON, SHAPEFILE, ...
      const thread = new RoadNetworkLoader() as any
      try {
        thread.onmessage = (e: MessageEvent) => {
          // perhaps network has no CRS and we need to ask user
          if (e.data.promptUserForCRS) {
            let crs =
              prompt(
                'Enter the projection coordinate reference system, e.g. "EPSG:25832", or cancel if unknown'
              ) || 'Atlantis'
            if (Number.isInteger(parseInt(crs))) crs = `EPSG:${crs}`

            thread.postMessage({ crs })
            return
          }

          // notify client of status update messages
          if (e.data.status) {
            if (cbStatus) cbStatus(e.data.status)
            return
          }

          // normal exit
          thread.terminate()

          if (e.data.error) {
            console.error(e.data.error)
            reject(e.data.error)
          }

          resolve(e.data.links)
        }

        thread.postMessage({
          filePath: path,
          fileSystem: this.fileApi,
          options,
          extraColumns: !!props.extra, // include freespeed, length (off by default!)
          isFirefox, // we need this for now, because Firefox bug #260
        })
      } catch (err) {
        thread.terminate()
        console.error(err)
        reject(err)
      }
    })
  }

  private _getFileSystem(name: string) {
    const svnProject: FileSystemConfig[] = globalStore.state.svnProjects.filter(
      (a: FileSystemConfig) => a.slug === name
    )
    if (svnProject.length === 0) {
      // console.log(globalStore.state.svnProjects)
      console.error(`DDM: no such project, is slug correct? (${name})`)
      throw Error
    }
    return svnProject[0]
  }

  private datasets: {
    [id: string]: {
      dataset: Promise<DataTable>
      filteredRows: any[] | null
      activeFilters: { [column: string]: any }
      filterListeners: Set<any>
    }
  } = {}
}

export function checkFilterValue(
  spec: { conditional: string; invert: boolean; values: any[]; range?: boolean },
  elementValue: any
) {
  // lookup closure functions for < > <= >=
  const conditionals: any = {
    '<': () => {
      return elementValue < spec.values[0]
    },
    '<=': () => {
      return elementValue <= spec.values[0]
    },
    '>': () => {
      return elementValue > spec.values[0]
    },
    '>=': () => {
      return elementValue >= spec.values[0]
    },
  }

  let isValueInFilterSpec: boolean

  if (spec.range) {
    isValueInFilterSpec = elementValue >= spec.values[0] && elementValue <= spec.values[1]
  } else if (spec.conditional) {
    isValueInFilterSpec = conditionals[spec.conditional]()
  } else {
    isValueInFilterSpec = spec.values.includes(elementValue)
  }

  if (spec.invert) return !isValueInFilterSpec
  return isValueInFilterSpec
}<|MERGE_RESOLUTION|>--- conflicted
+++ resolved
@@ -248,7 +248,6 @@
     const key = `${config?.subfolder || ''}/${namePart}`;
 
     // merge key with keep/drop params (etc)
-<<<<<<< HEAD
     let fullConfig = { dataset: key };
     if ('string' !== typeof config) fullConfig = Object.assign(fullConfig, config);
 
@@ -317,40 +316,6 @@
                 new Error(`Authentication failed: ${authError.message}`) :
                 new Error('Authentication failed')
         );
-=======
-    let fullConfig = { dataset: key }
-    if ('string' !== typeof config) fullConfig = Object.assign(fullConfig, config)
-
-    this.datasets[key] = {
-      activeFilters: {},
-      filteredRows: null,
-      filterListeners: new Set(),
-      dataset: new Promise<DataTable>((resolve, reject) => {
-        const thread = new DataFetcherWorker()
-        // console.log('NEW WORKER', thread)
-
-        try {
-          thread.onmessage = e => {
-            // wait for ready signal
-            if (e.data.ready) {
-              this.threads.push(thread)
-              thread.postMessage({ config: fullConfig, featureProperties })
-              return
-            }
-            thread.terminate()
-            if (e.data.error) {
-              console.error(e.data.error)
-              reject(`Problem loading properties in ${fullpath}`)
-            }
-            resolve(e.data)
-          }
-        } catch (err) {
-          thread.terminate()
-          console.error(err)
-          reject(err)
-        }
-      }),
->>>>>>> 1e91945f
     }
   }
 
@@ -647,7 +612,6 @@
     config: { dataset: string },
     options?: { highPrecision?: boolean; subfolder?: string }
   ) {
-<<<<<<< HEAD
     try {
       // First get the auth tokens
       const { token, username } = await getAuthTokenAndUsername();
@@ -720,46 +684,6 @@
         } catch (err) {
           thread.terminate();
           reject(err instanceof Error ? err : new Error(String(err)));
-=======
-    let dirfiles
-    try {
-      // sometimes we are dealing with subfolder/subtabs, so always fetch file list anew.
-      const { files } = await new HTTPFileSystem(this.fileApi).getDirectory(
-        options?.subfolder || this.subfolder
-      )
-      dirfiles = files
-    } catch (e) {
-      console.error('FAIL! ' + e)
-      throw Error('' + e)
-    }
-
-    let files = dirfiles
-
-    return new Promise<DataTable>((resolve, reject) => {
-      const thread = new DataFetcherWorker()
-      try {
-        thread.onmessage = e => {
-          // wait for ready signal and then begin work:
-          if (e.data.ready) {
-            // this.threads.push(thread)
-            thread.postMessage({
-              fileSystemConfig: this.fileApi,
-              subfolder: options?.subfolder || this.subfolder,
-              files,
-              config: config,
-              options,
-            })
-            return
-          }
-          thread.terminate()
-          if (e.data.error) {
-            let msg = '' + (e.data?.error || 'Error loading file')
-            msg = msg.replace('[object Response]', 'Error loading file')
-            if (config?.dataset && msg.indexOf(config.dataset) === -1) msg += `: ${config.dataset}`
-            reject(msg)
-          }
-          resolve(e.data)
->>>>>>> 1e91945f
         }
       });
     } catch (authError) {
@@ -858,14 +782,9 @@
     options: { crs?: string }
   }) {
     return new Promise<NetworkLinks>(async (resolve, reject) => {
-<<<<<<< HEAD
-      const { subfolder, filename, vizDetails, cbStatus, options } = props
+      const { subfolder, filename, cbStatus, options } = props
 
       const path = this._cleanPath(subfolder, filename);
-=======
-      const { subfolder, filename, cbStatus, options } = props
-      const path = `/${subfolder}/${filename}`
->>>>>>> 1e91945f
       console.log('load network:', path)
 
       // get folder

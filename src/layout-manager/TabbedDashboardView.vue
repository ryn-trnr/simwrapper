--- conflicted
+++ resolved
@@ -15,13 +15,9 @@
         :style="{opacity: tab===activeTab ? 1.0 : 0.75}"
         @click="switchLeftTab(tab,index)"
       )
-<<<<<<< HEAD
-        a(v-if="dashboards[tab].header" :href="`#${$route.path}?tab=${index+1}`") {{ dashboards[tab].header.tab }}
-=======
         a(v-if="dashboards[tab].header"
-          :href="`${$route.path}?tab=${index+1}`"
-        ) {{ dashboards[tab].header.tab }}
->>>>>>> 1e91945f
+          :href="`#${$route.path}?tab=${index+1}`"
+        ) {{ dashboards[tab].header.tab }} 
         //- a(v-if="dashboards[tab].header" @click="switchLeftTab(tab,index)") {{ dashboards[tab].header.tab }}
 
     //-- The actual dashboard for this tab (if there is one) ------------------

--- conflicted
+++ resolved
@@ -569,14 +569,8 @@
 .bottom-panel {
   display: flex;
   flex-direction: column;
-<<<<<<< HEAD
-  padding: 0 0.5rem 0.5rem 0.75rem;
-  overflow-x: hidden;
-=======
-  // padding: 0 0.5rem 0.5rem 0.75rem;
   padding: 0 0rem 0.5rem 0;
   overflow-y: auto;
->>>>>>> 7600e1e3
   text-align: left;
   user-select: none;
   margin-left: 0.75rem;

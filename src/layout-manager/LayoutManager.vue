--- conflicted
+++ resolved
@@ -359,7 +359,6 @@
     },
 
     async buildLayoutFromURL() {
-<<<<<<< HEAD
       let pathMatch = this.$route.params.pathMatch;
       if (pathMatch.startsWith('/')) pathMatch = pathMatch.slice(1);
 
@@ -388,14 +387,6 @@
         ];
         return;
       }
-=======
-      console.log('//// build layout from url')
-      let pathMatch = this.$route.params.pathMatch
-      // let isNavigateNeeded = pathMatch == this.prevUrl
-      // console.log({ isNavigateNeeded })
-      this.prevUrl = pathMatch
-      if (pathMatch.startsWith('/')) pathMatch = pathMatch.slice(1)
->>>>>>> 1e91945f
 
       // splash page:
       if (!pathMatch || pathMatch === '/') {

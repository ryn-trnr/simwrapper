--- conflicted
+++ resolved
@@ -10,9 +10,9 @@
 let websiteLiveHost = 'NOPE';
 
 if (typeof window !== 'undefined') {
-  loc = window.location;
-  webLiveHostname = loc?.hostname;
-  websiteLiveHost = `${loc?.protocol}//${webLiveHostname}`;
+  loc = window.location
+  webLiveHostname = loc?.hostname
+  websiteLiveHost = `${loc?.protocol}//${webLiveHostname}`
 }
 
 // Utility function to fetch the username and token
@@ -170,10 +170,8 @@
     description: 'Standard dashboard from the MATSim SimWrapper contrib',
     thumbnail: 'images/thumb-localfiles.jpg',
     baseURL:
-<<<<<<< HEAD
-      'https://svn.vsp.tu-berlin.de/repos/public-svn/matsim/scenarios/countries/de/berlin/berlin-v6.3/output/berlin-v6.3-10pct/',
-    example: true,
-    hidden: false,
+      'https://svn.vsp.tu-berlin.de/repos/public-svn/matsim/scenarios/countries/de/berlin/berlin-v7.0/output/berlin-v7.0-10pct/',
+    example: true,
   },
   {
     name: 'Visualization Examples',
@@ -181,9 +179,6 @@
     description: 'Various SimWrapper data vis types',
     thumbnail: 'images/thumb-localfiles.jpg',
     baseURL: 'https://svn.vsp.tu-berlin.de/repos/public-svn/shared/simwrapper',
-=======
-      'https://svn.vsp.tu-berlin.de/repos/public-svn/matsim/scenarios/countries/de/berlin/berlin-v7.0/output/berlin-v7.0-10pct/',
->>>>>>> 785834b1
     example: true,
     hidden: false,
   },
@@ -237,7 +232,7 @@
     slug: 's3',
     description: 'Authenticated access to S3 bucket',
     baseURL: '', // This will be dynamically set below
-    isAWS: true,
+    needPassword: true,
     hidden: false,
   },
 ];

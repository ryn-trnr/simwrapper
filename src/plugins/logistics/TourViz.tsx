--- conflicted
+++ resolved
@@ -1,8 +1,4 @@
-<<<<<<< HEAD
-import React, { useState, useMemo, useEffect, useRef } from 'react'
-=======
 import React, { useState, useEffect, useRef } from 'react'
->>>>>>> 8862a5dd
 import { StaticMap } from 'react-map-gl'
 import DeckGL from '@deck.gl/react'
 import { ArcLayer, ScatterplotLayer, PathLayer, TextLayer } from '@deck.gl/layers'
@@ -58,7 +54,6 @@
 }
 
 var totalShipmentsPerHub: hubShipment[] = []
-
 
 
 export default function Component(props: {
@@ -104,11 +99,6 @@
     projection,
   } = props
 
-<<<<<<< HEAD
-
-  const { simplifyTours, scaleFactor, shipmentDotsOnTourMap, showEachCarrierTour } = settings
-=======
->>>>>>> 8862a5dd
 
   const { simplifyTours, scaleFactor, scaleFactorShipments, shipmentDotsOnTourMap, showEachCarrierTour } = settings
   // range is (1/) 16384 - 0.000001
@@ -116,10 +106,7 @@
   let widthScale = scaleFactor == 0 ? 1e-6 : 1 / Math.pow(2, (100 - scaleFactor) / 5 - 6.0)
   let widthScaleShipments = scaleFactorShipments == 0 ? 1e-6 : 1 / Math.pow(2, (100 - scaleFactorShipments) / 5 - 6.0)
 
-<<<<<<< HEAD
-=======
   let shipmentsTest = []
->>>>>>> 8862a5dd
   var [layers, setLayers] = useState<any[]>([]);
   const prevHubChains = useRef(lspShipmentChains)
 
@@ -239,13 +226,8 @@
             top: y - 30,
           }}
         >
-<<<<<<< HEAD
-          Total Shipment Count: {totalShipments} <br />
-          Chain Type: {object?.chainId} <br />
-=======
           {/* Total Shipment Count: {totalShipments} <br />
           Chain Type: {object?.chainId} <br /> */}
->>>>>>> 8862a5dd
         </div>
       )
     } else {
@@ -299,9 +281,8 @@
 
   function renderHubInfo(hoverInfo: any) {
 
-
-<<<<<<< HEAD
-=======
+    const { object, x, y } = hoverInfo
+
     let hubInfo = totalShipmentsPerHub.find(obj => obj.hubId === object?.id)
 
     return (
@@ -323,7 +304,6 @@
       </div>
     )
 
->>>>>>> 8862a5dd
   }
 
 
@@ -405,20 +385,11 @@
     )
   }
 
-<<<<<<< HEAD
-  console.log(props.carrierServices)
 
   if (activeTab == 'lspTours') {
 
     layers = []
 
-=======
-
-  if (activeTab == 'lspTours') {
-
-    layers = []
-
->>>>>>> 8862a5dd
     const opacity = shipments.length > 1 ? 32 : 255
 
     function getLspTourColor(vehicleId: string) {
@@ -450,7 +421,6 @@
       // Use fixed saturation and lightness to keep the colors vivid and distinct
       const saturation = 70;  // Percentage (70%)
       const lightness = 50;   // Percentage (50%)
-<<<<<<< HEAD
 
       // Convert HSL to RGB for use in most systems
       return hslToRgb(hue, saturation, lightness);
@@ -469,27 +439,6 @@
       return [Math.round(f(0) * 255), Math.round(f(8) * 255), Math.round(f(4) * 255)];
     }
     if (props.showHub === true && props.hubLocation.length > 0) {
-
-=======
-
-      // Convert HSL to RGB for use in most systems
-      return hslToRgb(hue, saturation, lightness);
-
-    }
-
-    // Helper function to convert HSL to RGB
-    function hslToRgb(h: number, s: number, l: number) {
-      s /= 100;
-      l /= 100;
-
-      const k = (n: any) => (n + h / 30) % 12;
-      const a = s * Math.min(l, 1 - l);
-      const f = (n: any) => l - a * Math.max(-1, Math.min(k(n) - 3, Math.min(9 - k(n), 1)));
-
-      return [Math.round(f(0) * 255), Math.round(f(8) * 255), Math.round(f(4) * 255)];
-    }
-    if (props.showHub === true && props.hubLocation.length > 0) {
->>>>>>> 8862a5dd
       layers.push(
         //@ts-ignore:
         new TextLayer({
@@ -528,11 +477,7 @@
           getOffset: 2, // 2: RIGHT-SIDE TRAFFIC
           opacity: 1,
           widthMinPixels: 3,
-<<<<<<< HEAD
-          rounded: true,
-=======
           jointRounded: true,
->>>>>>> 8862a5dd
           shadowEnabled: false,
           pickable: false,
           autoHighlight: false,
@@ -543,118 +488,6 @@
           extensions: [new PathStyleExtension({ dash: true })],
         })
       )
-<<<<<<< HEAD
-
-      if (!showEachCarrierTour && simplifyTours) {
-        layers.push(
-          //@ts-ignore:
-          new ArcLayer({
-            id: 'leg-arcs',
-            data: legs,
-            getSourcePosition: (d: any) => d.points[0],
-            getTargetPosition: (d: any) => d.points[d.points.length - 1],
-            getSourceColor: (d: any) => getLspTourColor(d.tour.vehicleId),
-            getTargetColor: (d: any) => getLspTourColor(d.tour.vehicleId),
-            getWidth: scaleFactor ? (d: any) => d.totalSize / 2 : 3,
-            getHeight: 0.5,
-            widthMinPixels: 2,
-            widthMaxPixels: 200,
-            widthUnits: 'pixels',
-            widthScale: widthScale,
-            opacity: 0.9,
-            parameters: { depthTest: false },
-            updateTriggers: { getWidth: [scaleFactor] },
-            transitions: { getWidth: 150 },
-            pickable: true,
-            autoHighlight: true,
-            highlightColor: [255, 255, 255], // [64, 255, 64],
-            onHover: setHoverInfo,
-          })
-        )
-      } else if (showEachCarrierTour && !simplifyTours) {
-        layers.push(
-          //@ts-ignore:
-          new PathLayer({
-            id: 'deliveryroutes2',
-            data: legs,
-            getPath: (d: any) => d.points,
-            getColor: (d: any) => getCarrierToursColors(d),
-            getWidth: scaleFactor ? (d: any) => d.totalSize : 3,
-            getOffset: 2, // 2: RIGHT-SIDE TRAFFIC
-            opacity: 1,
-            widthMinPixels: 3,
-            widthMaxPixels: 200,
-            widthUnits: 'pixels',
-            widthScale: widthScale,
-            rounded: true,
-            shadowEnabled: false,
-            pickable: true,
-            autoHighlight: true,
-            highlightColor: [255, 255, 255], // [64, 255, 64],
-            onHover: setHoverInfo,
-            parameters: { depthTest: false },
-            updateTriggers: { getWidth: [scaleFactor] },
-            transitions: { getWidth: 150 },
-          })
-        )
-      } else if (simplifyTours && showEachCarrierTour) {
-        layers.push(
-          //@ts-ignore:
-          new ArcLayer({
-            id: 'leg-arcs',
-            data: legs,
-            getSourcePosition: (d: any) => d.points[0],
-            getTargetPosition: (d: any) => d.points[d.points.length - 1],
-            getSourceColor: (d: any) => getCarrierToursColors(d),
-            getTargetColor: (d: any) => getCarrierToursColors(d),
-            getWidth: scaleFactor ? (d: any) => d.totalSize / 2 : 3,
-            getHeight: 0.5,
-            widthMinPixels: 2,
-            widthMaxPixels: 200,
-            widthUnits: 'pixels',
-            widthScale: widthScale,
-            opacity: 0.9,
-            parameters: { depthTest: false },
-            updateTriggers: { getWidth: [scaleFactor] },
-            transitions: { getWidth: 150 },
-            pickable: true,
-            autoHighlight: true,
-            highlightColor: [255, 255, 255], // [64, 255, 64],
-            onHover: setHoverInfo,
-          })
-        )
-      } else {
-        layers.push(
-          //@ts-ignore:
-          new PathLayer({
-            id: 'deliveryroutes1',
-            data: legs,
-            getPath: (d: any) => d.points,
-            getColor: (d: any) => getLspTourColor(d.tour.vehicleId),
-            getWidth: scaleFactor ? (d: any) => d.totalSize : 3,
-            getOffset: 2, // 2: RIGHT-SIDE TRAFFIC
-            opacity: 1,
-            widthMinPixels: 3,
-            widthMaxPixels: 200,
-            widthUnits: 'pixels',
-            widthScale: widthScale,
-            rounded: true,
-            shadowEnabled: false,
-            pickable: true,
-            autoHighlight: true,
-            highlightColor: [255, 255, 255], // [64, 255, 64],
-            onHover: setHoverInfo,
-            parameters: { depthTest: false },
-            updateTriggers: { getWidth: [scaleFactor] },
-            transitions: { getWidth: 150 },
-          })
-        )
-      }
-
-      // destination labels
-
-
-=======
 
       if (!showEachCarrierTour && simplifyTours) {
         layers.push(
@@ -760,7 +593,6 @@
 
       // destination labels
 
->>>>>>> 8862a5dd
       layers.push(
         //@ts-ignore
         new TextLayer({
@@ -809,96 +641,6 @@
     }
   }
 
-<<<<<<< HEAD
-  // shipment panel
-  if (activeTab == 'shipments') {
-
-    if (props.showHub && props.hubLocation.length > 0) {
-      layers.push(
-        //@ts-ignore:
-        new TextLayer({
-          id: 'shipmentHubs',
-          data: props.hubLocation,
-          getPosition: [props.hubLocation[0], props.hubLocation[1]],
-          getText: () => props.hubName,
-          getRadius: 2,
-          opacity: 0.9,
-          background: true,
-          backgroundPadding: numSelectedTours !== 1 ? [2, 1, 2, 1] : [3, 2, 3, 1],
-          getBackgroundColor: () => [240, 130, 0],
-          getColor: [255, 255, 255],
-          parameters: { depthTest: false },
-          pickable: true,
-          radiusUnits: 'pixels',
-          getSize: (d: any) => 11,
-          getTextAnchor: 'middle',
-          getAlignmentBaseline: 'center',
-          noAlloc: false,
-          billboard: true,
-          sizeScale: 1,
-          autoHighlight: true,
-          onHover: setHoverInfo,
-        })
-      )
-    } else {
-      layers.push(
-        //@ts-ignore:
-        new ScatterplotLayer({
-          id: 'deliveries',
-          data: pickupsAndDeliveries.deliveries,
-          getPosition: (d: any) => d.coord,
-          getColor: ActivityColor.delivery,
-          getRadius: 3,
-          opacity: 0.9,
-          parameters: { depthTest: false },
-          pickable: true,
-          radiusUnits: 'pixels',
-          onHover: setHoverInfo,
-        })
-      )
-      layers.push(
-        //@ts-ignore:
-        new ScatterplotLayer({
-          id: 'pickups',
-          data: pickupsAndDeliveries.pickups,
-          getPosition: (d: any) => d.coord,
-          getColor: ActivityColor.pickup,
-          getRadius: 2,
-          opacity: 0.9,
-          parameters: { depthTest: false },
-          pickable: true,
-          radiusUnits: 'pixels',
-          onHover: setHoverInfo,
-        })
-      )
-
-      const opacity = shipments.length > 1 ? 32 : 255
-
-      layers.push(
-        //@ts-ignore:
-        new ArcLayer({
-          id: 'shipments',
-          data: shipments,
-          getSourcePosition: (d: any) => [d.fromX, d.fromY],
-          getTargetPosition: (d: any) => [d.toX, d.toY],
-          getSourceColor: [0, 228, 255, opacity],
-          getTargetColor: [240, 0, 60, 224],
-          getWidth: parseInt("100") || 1.0 * 0.5,
-          widthUnits: 'pixels',
-          getHeight: 0.5,
-          opacity: 0.9,
-          parameters: { depthTest: false },
-          widthScale: widthScale,
-          widthMinPixels: 1,
-          widthMaxPixels: 100,
-          updateTriggers: { getWidth: [scaleFactor] },
-          transitions: { getWidth: 200 },
-        })
-      )
-    }
-  }
-
-=======
   function setShipments(layers:any) {
     layers.push(
       //@ts-ignore:
@@ -968,7 +710,6 @@
     prevHubChains.current = lspShipmentChains; // Update the ref for the next render
   }, [settings.scaleFactorShipments]);
 
->>>>>>> 8862a5dd
   if (activeTab === "lspShipmentChains" && props.showHub && props.hubLocation.length > 0) {
     let lspChainsCopy = lspShipmentChains
     lspShipmentChains = []
@@ -1009,15 +750,9 @@
 
     function getLineWidth(chainIndex: number, shipmentChain: any) {
       if (chainIndex + 1 == Number(shipmentChain.route.length - 1)) {
-<<<<<<< HEAD
-        return 0.1;
-      } else {
-        return 2;
-=======
         return 1 * (scaleFactor / 2)
       } else {
         return 3 * (scaleFactor / 2)
->>>>>>> 8862a5dd
       }
     }
 
@@ -1025,11 +760,7 @@
       if (chainIndex + 1 == Number(shipmentChain.route.length - 1)) {
         return [0, 228, 255, opacity];
       } else {
-<<<<<<< HEAD
-        return [255, 255, 255];
-=======
         return [255, 140, 0]
->>>>>>> 8862a5dd
       }
     }
 
@@ -1037,11 +768,7 @@
       if (chainIndex + 1 == Number(shipmentChain.route.length - 1)) {
         return [240, 0, 60, 224];
       } else {
-<<<<<<< HEAD
-        return [255, 255, 255];
-=======
         return [255, 140, 0]
->>>>>>> 8862a5dd
       }
     }
 
@@ -1059,11 +786,7 @@
             getTargetPosition: (d: any) => [d.toX, d.toY],
             getSourceColor: [0, 228, 255, opacity],
             getTargetColor: [240, 0, 60, 224],
-<<<<<<< HEAD
-            getWidth: 1,
-=======
             getWidth: scaleFactor ? (d: any) => parseInt(d.$size) || 1.0 : 1,
->>>>>>> 8862a5dd
             widthUnits: 'pixels',
             getHeight: 0.5,
             opacity: 0.9,
@@ -1105,11 +828,6 @@
           })
         );
       } else {
-<<<<<<< HEAD
-        totalShipments = 0
-        lspShipmentChains[0].hubsChains.forEach(lspShipmentChain => {
-          totalShipments++
-=======
         console.log(widthScale)
 
 
@@ -1151,22 +869,14 @@
             }
           })
 
->>>>>>> 8862a5dd
           for (let i = 0; i < lspShipmentChain.route.length - 1; i++) {
             newLayers.push(
               //@ts-ignore:
               new ArcLayer({
-<<<<<<< HEAD
-                id: 'shipmenthubchains',
-                data: lspShipmentChains[0].hubsChains,
-                getSourcePosition: (d: any) => [d.route[i][0], d.route[i][1]],
-                getTargetPosition: (d: any) => [d.route[i + 1][0], d.route[i + 1][1]],
-=======
                 id: 'shipmenthubchains' + '_' + lspShipmentChain.shipmentId + '_route' + i,
                 data: [{}],
                 getSourcePosition: () => [lspShipmentChain.route[i][0], lspShipmentChain.route[i][1]],
                 getTargetPosition: () => [lspShipmentChain.route[i + 1][0], lspShipmentChain.route[i + 1][1]],
->>>>>>> 8862a5dd
                 getSourceColor: getSourceColor(i, lspShipmentChain),
                 getTargetColor: getTargetColor(i, lspShipmentChain),
                 getWidth: getLineWidth(i, lspShipmentChain),
@@ -1174,102 +884,23 @@
                 getHeight: 0.5,
                 opacity: 0.9,
                 parameters: { depthTest: false },
-<<<<<<< HEAD
-                widthScale: widthScale,
                 widthMinPixels: 1,
                 widthMaxPixels: 100,
-                updateTriggers: { getWidth: [scaleFactor] },
-=======
-                widthMinPixels: 1,
-                widthMaxPixels: 100,
->>>>>>> 8862a5dd
                 transitions: { getWidth: 200 },
               })
             )
             newLayers.push(
               //@ts-ignore:
               new ScatterplotLayer({
-<<<<<<< HEAD
-                id: 'HubChain',
-                data: lspShipmentChains[0].hubsChains,
-                getPosition: (d: any) => [d.route[i][0], d.route[i][1]],
-                getColor: ActivityColor.pickup,
-=======
                 id: 'HubChainMarker' + '_' + lspShipmentChain.shipmentId + '_' + i,
                 data: [lspShipmentChain],
                 getPosition: () => [lspShipmentChain.route[lspShipmentChain.route.length - 1][0], lspShipmentChain.route[lspShipmentChain.route.length - 1][1]],
                 getFillColor: ActivityColor.pickup,
->>>>>>> 8862a5dd
                 getRadius: 3,
                 opacity: 0.9,
                 parameters: { depthTest: false },
                 pickable: true,
                 radiusUnits: 'pixels',
-<<<<<<< HEAD
-              })
-            )
-          }
-        })
-
-         newLayers.push(
-            //@ts-ignore
-            new TextLayer({
-              id: 'HubChain',
-              data: lspShipmentChains[0].hubsChains,
-              getPosition: (d: any) => [d.hubs[0].locationX, d.hubs[0].locationY],
-              getText: (d: any) => d.hubs[0].id,
-              getAlignmentBaseline: 'center',
-              getColor: [255, 255, 255],
-              getBackgroundColor: [240, 130, 0],
-              background: true,
-              backgroundPadding: [2, 2, 2, 2],
-              fontWeight: 'normal',
-              getSize: 10,
-              getTextAnchor: 'middle',
-              pickable: true,
-              onHover: setHoverInfo
-            })
-          )
-
-        newLayers.push(
-          //@ts-ignore:
-          new ScatterplotLayer({
-            id: 'deliveriesHubChain',
-            data: lspShipmentChains[0].hubsChains,
-            getPosition: (d: any) => [d.toX, d.toY],
-            getColor: ActivityColor.delivery,
-            getRadius: 3,
-            opacity: 0.9,
-            parameters: { depthTest: false },
-            pickable: true,
-            radiusUnits: 'pixels',
-            onHover: setHoverInfo,
-          })
-        )
-
-
-
-        newLayers.push(
-          //@ts-ignore:
-          new ScatterplotLayer({
-            id: 'pickupsHubChain',
-            data: lspShipmentChains[0].hubsChains,
-            getPosition: (d: any) => [d.fromX, d.fromY],
-            getColor: ActivityColor.pickup,
-            getRadius: 2,
-            opacity: 0.9,
-            parameters: { depthTest: false },
-            pickable: true,
-            radiusUnits: 'pixels',
-            // onHover: setHoverInfo,
-          })
-        )
-      }
-    }
-    setLayers(newLayers);
-    prevHubChains.current = lspShipmentChains; // Update the ref for the next render
-  }, [lspShipmentChains]);
-=======
                 onHover: setHoverInfo,
               })
             )
@@ -1290,7 +921,6 @@
             })
           )
         })
->>>>>>> 8862a5dd
 
         newLayers.push(
           //@ts-ignore
@@ -1313,8 +943,6 @@
         );
 
 
-<<<<<<< HEAD
-=======
       }
     }
     setLayers(newLayers);
@@ -1323,7 +951,6 @@
 
 
 
->>>>>>> 8862a5dd
 
   const showBackgroundMap = projection && projection !== 'Atlantis'
 

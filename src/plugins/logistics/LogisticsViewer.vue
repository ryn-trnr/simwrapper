<template lang="pug">
.carrier-viewer(:class="{'hide-thumbnail': !thumbnail}" oncontextmenu="return false")

  .container-1
    .main-panel
      tour-viz.anim(v-if="!thumbnail"
        :activeTab="activeTab"
        :shipments="shownShipments"
        :lspShipmentChains="lspShipmentChains"
        :carrierTours="carrierTours"
        :carrierServices="carrierServicesAll"
        :showCompleteHubChain="showCompleteHubChain"
        :depots="shownDepots"
        :legs="shownLegs"
        :showHub="showHub"
        :hubLocation="hubLocation"
        :hubName="hubName"
        :stopActivities="stopActivities"
        :dark="globalState.isDarkMode"
        :center="vizDetails.center"
        :viewId="linkLayerId"
        :settings="vizSettings"
        :numSelectedTours="selectedTours.length"
        :onClick="handleClick"
        :projection="vizDetails.projection"
        )
      ZoomButtons(v-if="!thumbnail")
      .xmessage(v-if="myState.statusMessage") {{ myState.statusMessage }}

    .right-panel(v-if="!thumbnail" :darkMode="true")
      h3(style="margin-left: 0.25rem" v-if="lsps.length") {{ 'Service Providers' }}

      .lsp-list
        .lsp(v-for="lsp in lsps" :key="lsp.$id"
          :class="{selected: lsp.$id===selectedLsp}"
          @click="handleSelectLspFromList(lsp)")
          .lsp-title {{ lsp.$id }}

      h4 {{ selectedLsp || 'Details' }}

      b-field.detail-buttons(v-if="selectedLsp" size="is-small")
        // watch array and if the length changes, change value of boolean for v-if
<<<<<<< HEAD
        b-radio-button(v-if="checkIfDirectChain()" v-model="activeTab" native-value="shipments" size="is-small" type="is-warning")
          span {{ $t('Shipment Chains') }}
        b-radio-button(v-if="checkIfHubChain()" v-model="activeTab" native-value="lspShipmentChains" size="is-small" type="is-warning")
=======
        b-radio-button(v-if="checkIfDirectChain()" v-model="activeTab" native-value="shipments" size="is-small" type="is-warning" @click.native="handleSelectCarrier(lspCarriers[0], false)")
          span {{ $t('Shipment Chains') }}
        b-radio-button(v-if="checkIfHubChain()" v-model="activeTab" native-value="lspShipmentChains" size="is-small" type="is-warning" @click.native="handleSelectCarrier(lspCarriers[0], false)")
>>>>>>> 8862a5dd
          span {{ $t('Shipment Chains') }}
        b-radio-button(v-model="activeTab" native-value="lspTours" style="50%" size="is-small" type="is-warning" @click.native="handleSelectLspButton(selectedLsp)")
          span {{ $t('LSP Tours') }}

      br
      br
      h6(v-if="activeTab == 'lspTours' || activeTab == 'tours'") <b>*All Carriers shown. Please select individual Carrier to view its specific tours.</b>
      br

      h3(style="margin-left: 0.25rem" v-if="lsps.length") {{ 'Carriers' }}

      .carrier-list
        h5(style="font-weight:bold") {{"Direct Chain Carriers:"}}
        .carrier(v-for="carrier in lspCarriers" :key="carrier.$id"
          :class="{selected: carrier.$id===selectedCarrier}"
          @click="handleSelectCarrier(carrier, true)")
          .carrier-title {{ carrier.$id }}
        br
        h5(style="font-weight:bold") {{"Hub Chain Carriers:"}}
          .carrierHub(v-for="hubChain in allHubChains" :key="hubChain.chainIndex")
            h6(name="" style="font-weight:bold" @click="getCarrierServicesForHubChain(selectedLsp)") {{"Hub Chain " + hubChain.chainIndex + ":"}}
            .carrier(v-for="carrier in hubChain.chainIds" :key="carrier"
              :class="{selected: carrier===selectedCarrier}"
<<<<<<< HEAD
              @click="handleSelectCarrier(carrier)")
=======
              @click="handleSelectCarrier(carrier, true)")
>>>>>>> 8862a5dd
              .carrier-title {{ carrier }}


      h4 {{ selectedCarrier || 'Details' }}

      .switchbox
        .switches
          b-switch(v-if="(activeTab == 'lspTours' || activeTab == 'tours') && selectedCarrier != ''" v-model="vizSettings.showEachCarrierTour")
            span(v-html="$t('Carrier Tours')")

      .detail-area

        .lspShipmentChains(v-if="activeTab=='lspShipmentChains'")
          span {{ $t('Lsp Shipments')}}: {{ lspShipmentHubChains.length}}
          .leaf.tour(v-for="lspShipmentChain,i in lspShipmentHubChains" :key="`${i}-${lspShipmentChain.shipmentId}`"
          @click="handleSelectShipmentChain(lspShipmentChain)"
          :class="{selected: lspShipmentChain==selectedLSPChain}"        
          ) {{ `${lspShipmentChain.shipmentId}: ${lspShipmentChain.chainId}` }}
        .lspShipmentChains(v-if="activeTab=='shipments'")
          span {{ $t('Shipments')}}: {{ shipments.length}}
          .leaf.tour(v-for="shipment,i in shipments" :key="`${i}-${shipment.$id}`"
          @click="handleSelectShipment(shipment)"   
          :class="{selected: shipment==selectedShipment}"       
          ) {{ `${shipment.$id}` }}
        .tours(v-if="activeTab=='lspTours' && selectedCarrier && hubLocation.length == 0")
          span {{ $t('tours')}}: {{ carrierTours[0].length }}
          .leaf.tour(v-for="tour,i in carrierTours[0]" :key="`${i}-${tour.$id}`"
            @click="handleSelectTour(tour)"
            :class="{selected: selectedTours.includes(tour)}")
            .carrier-tours(v-if="tour.tourId")
              div(v-if="tour.tourId && vizSettings.showEachCarrierTour" id="tourColor" :style="{ backgroundColor: getTourColor(tour.tourId, tour.tourNumber) }")
              div(v-if="tour.tourId && !vizSettings.showEachCarrierTour" id="tourColor" :style="{ backgroundColor: getLspTourColor(tour.vehicleId) }")
              div(v-if="tour.tourId" id="tour") {{ tour.tourId }}: {{ `${tour.vehicleId}` }}
              div(v-else) {{ `${tour.vehicleId}` }}
        .lsptours(v-if="activeTab=='lspTours' && !selectedCarrier")
          span {{ $t('tours')}}: {{ lspToursAll.length }}
          .leaf.tour(v-for="tour,i in lspToursAll" :key="`${i}-${tour.$id}`"
            @click="handleSelectTour(tour)"
            :class="{selected: selectedTours.includes(tour)}")
            .lsp-tours(v-if="tour.tourId")
              div(v-if="tour.tourId" id="tourColor" :style="{ backgroundColor: getLspTourColor(tour.vehicleId) }")
              div(v-if="tour.tourId") {{ tour.tourId }}: {{ `${tour.vehicleId}` }}
              div(v-else) {{ `${tour.vehicleId}` }}

      .switchbox
        .switches(v-if="activeTab == 'shipments' || activeTab=='lspShipmentChains'")
          p {{$t('scaleSize')}}
<<<<<<< HEAD
          b-slider.slider(v-if="activeTab == 'shipments' || activeTab=='lspShipmentChains'" :tooltip="false" type="is-link" size="is-small" v-model="vizSettings.scaleFactor")
=======
          b-slider.slider(v-if=" activeTab=='lspShipmentChains'" :tooltip="false" type="is-link" size="is-small" v-model="vizSettings.scaleFactor")
          b-slider.slider(v-if="activeTab == 'shipments'" :tooltip="false" type="is-link" size="is-small" v-model="vizSettings.scaleFactorShipments")
>>>>>>> 8862a5dd
        .addedSpace(v-if="activeTab == 'tours' || activeTab=='lspTours'")
          br
        .switches(v-if="activeTab == 'tours' || activeTab=='lspTours'")
          b-switch(v-model="vizSettings.shipmentDotsOnTourMap")
            span(v-html="$t('shipmentDots')")
          b-switch(v-model="vizSettings.simplifyTours")
            span(v-html="$t('flatten')")
  
</template>

<script lang="ts">
const i18n = {
  messages: {
    en: {
      carriers: 'Carriers',
      vehicles: 'VEHICLES',
      services: 'SERVICES',
      shipments: 'SHIPMENTS',
      tours: 'TOURS',
      pickup: 'Pickup',
      service: 'service',
      delivery: 'Delivery',
      flatten: 'Simple&nbsp;tours',
      shipmentDots: 'Show shipments',
      scaleSize: 'Widths',
      scaleFactor: 'Width',
      scaleFactorShipments: 'Width',
      'Shipment Chains': 'Shipment Chains',
      'Shipments': 'Shipments',
      'LSP Tours': 'LSP Tours',
      'lspShipmentChains': 'lspShipmentChains',
      'Lsp Shipments': 'Lsp Shipments',
      'Carrier Tours': 'Carrier Tours',
      Tours: 'Tours'
    },
    de: {
      carriers: 'Unternehmen',
      vehicles: 'FAHRZEUGE',
      services: 'BETRIEBE',
      shipments: 'LIEFERUNGEN',
      service: 'service',
      tours: 'TOUREN',
      pickup: 'Abholung',
      delivery: 'Lieferung',
      'shipment Chains': 'Lieferungketten',
      Tours: 'Tours'
    },
  },
}

import { defineComponent, shallowReactive } from 'vue'
import type { PropType } from 'vue'

import { ToggleButton } from 'vue-js-toggle-button'
import readBlob from 'read-blob'
import YAML from 'yaml'
import naturalSort from 'javascript-natural-sort'
import colorMap from 'colormap'

import globalStore from '@/store'
import HTTPFileSystem from '@/js/HTTPFileSystem'
import LegendColors from '@/components/LegendColors'
import ZoomButtons from '@/components/ZoomButtons.vue'
import { gUnzip, parseXML, findMatchingGlobInFiles, arrayBufferToBase64 } from '@/js/util'

import RoadNetworkLoader from '@/workers/RoadNetworkLoader.worker.ts?worker'

import TourViz from './TourViz'

import {
  FileSystem,
  LegendItem,
  LegendItemType,
  FileSystemConfig,
  VisualizationPlugin,
  LIGHT_MODE,
  DARK_MODE,
  REACT_VIEW_HANDLES,
  MAP_STYLES_OFFLINE,
  ColorScheme,
} from '@/Globals'
import { concat, forEach } from 'lodash'
import { typeOf } from 'mathjs'
import { diff } from 'nerdamer'
import { any } from 'micromatch'
import { id, None } from 'vega'

interface NetworkLinks {
  source: Float32Array
  dest: Float32Array
  linkIds: any[]
  projection: String
}

naturalSort.insensitive = true

// An ActivityLocation is a link on which activities occur.
// A location can have multiple visits on a tour!
// Visits can have multiple pickups/dropoffs.
interface ActivityLocation {
  link: string
  midpoint: number[]
  visits: any[]
  label: string
  tour: any
  details?: any
  ptFrom: number[]
  ptTo: number[]
}
interface Hub {
  id: string,
  location: number,
  locationX: number,
  locationY: number
}

// hubs interface for better labeling?

interface lspShipmentChain {
  isDirectChain: boolean,
  hubs: Hub[],
  from: string,
  to: string,
  fromX: number,
  fromY: number,
  toX: number,
  toY: number,
  route: any[],
  color: number,
  chainId: string
  shipmentId: string
}

interface carrierServices {
  carrierId: String,
  carrierServices: [],
  hubChainIndex: Number,
  carrierDepotId: String
}

interface hubChainIds {
  chainIds: any[],
  chainIndex: Number
}

interface lspShipmentChains {
  hubsChains: any[],
  directChains: any[]
}

const LogisticsPlugin = defineComponent({
  name: 'LogisticsPlugin',
  i18n,
  components: {
    LegendColors,
    ToggleButton,
    TourViz,
    ZoomButtons,
  },
  props: {
    root: { type: String, required: true },
    subfolder: { type: String, required: true },
    yamlConfig: String,
    config: Object as any,
    thumbnail: Boolean,
  },
  data: () => {
    return {
      linkLayerId: Math.floor(1e12 * Math.random()),

      vizSettings: {
        simplifyTours: false,
        showEachCarrierTour: false,
        scaleShipmentSizes: true,
        shipmentDotsOnTourMap: true,
        scaleFactor: 0, // 0 means don't scale at all
        scaleFactorShipments: 0
      },

      vizDetails: {
        network: '',
        carriers: '',
        lsps: '',
        projection: '',
        title: '',
        description: '',
        thumbnail: '',
        center: null as any,
      },

      myState: {
        statusMessage: '',
        isRunning: false,
        subfolder: '',
        yamlConfig: '',
        thumbnail: true,
        data: [] as any[],
      },

      searchTerm: '',
      searchEnabled: false,

      globalState: globalStore.state,
      isLoaded: true,
      showHelp: false,
      activeTab: '',

      speedStops: [-10, -5, -2, -1, -0.5, -0.25, 0, 0.25, 0.5, 1, 2, 5, 10],
      speed: 1,

      legendBits: [] as any[],

      links: null as any,

      toggleTours: true,
      toggleVehicles: true,
      toggleShipments: true,
      toggleServices: true,

      detailContent: '',
      linksCsvData: null as any,

      data: null as any,

      darkMode: null as any,
      lightMode: null as any,


      // logistic Variables
      lsps: [] as any[],
      lspPlan: {} as any,
      resources: [] as any[],
      lspShipmentChains: [] as any[], // may not need this - can be replaced with interface 
      lspShipmentDirectChains: [] as any[],
      lspShipmentHubChains: [] as any[],
      lspChainTours: [] as any[],
      lspChainToursAll: [] as any[],
      lspToursAll: [] as any[], // only used for details section (not viz)
      lspCarriers: [] as any[],
      lspHubChainCarriers: [] as any[],
      lspHubCarriers: [] as any[],
      lspDirectCarriers: [] as any[],
      lspCarrier: {} as any,

      allHubChains: [] as any[],
      allCarrierHubIds: [] as any[],
      hubLocation: [] as any[],
      showHub: false,
      hubName: "",

      carriers: [] as any[],
      carrierTours: [] as any[],
      carrierServicesAll: new Set(),
      showCompleteHubChain: false,
      showCarrierTours: false,
      showCarrierToursList: false,
      vehicles: [] as any[],
      shipments: [] as any[],
      shipmentLookup: {} as any, // keyed on $id
      services: [] as any[],
      stopActivities: [] as any[],
      tours: [] as any[],
      plans: [] as any[],

      shownShipments: [] as any[],
      shipmentIdsInTour: [] as any[],

      depots: [] as any,
      shownDepots: [] as any,

      shownLegs: [] as {
        count: number
        shipmentsOnBoard: string[]
        totalSize: number
        points: number[][]
        tour: any
        color: number[]
        type: string
      }[],

      selectedLsp: '',
      selectedCarrier: '',
      selectedTours: [] as any[],
      selectedPlan: null as any,
      selectedPlanIndex: null as any,
      selectedShipment: null as any,
      selectedLSPChain: null as any,

      thumbnailUrl: '',

      vehicleLookup: [] as string[],
      vehicleLookupString: {} as { [id: string]: number },

      // always pick the same "random" colors
      rgb: colorMap({
        colormap: 'phase',
        nshades: 9,
        format: 'rba',
      })
        .map((a: any) => a.slice(0, 3))
        .reverse(),

      dropdownIsActive: false,
    }
  },
  computed: {
    fileApi(): HTTPFileSystem {
      return new HTTPFileSystem(this.fileSystem, globalStore)
    },

    fileSystem(): FileSystemConfig {
      const svnProject: FileSystemConfig[] = this.$store.state.svnProjects.filter(
        (a: FileSystemConfig) => a.slug === this.root
      )
      if (svnProject.length === 0) {
        console.log('no such project')
        throw Error
      }
      return svnProject[0]
    },

    textColor(): any {
      const lightmode = {
        text: '#3498db',
        bg: '#eeeef480',
      }

      const darkmode = {
        text: 'white',
        bg: '#181518aa',
      }

      return this.globalState.isDarkMode ? darkmode : lightmode
    },
  },

  watch: {
    '$store.state.viewState'() {
      if (!REACT_VIEW_HANDLES[this.linkLayerId]) return
      REACT_VIEW_HANDLES[this.linkLayerId]()
    },

    'globalState.isDarkMode'() {
      this.updateLegendColors()
    },

    async 'globalState.authAttempts'() {
      console.log('AUTH CHANGED - Reload')
      if (!this.yamlConfig) this.buildRouteFromUrl()
      await this.getVizDetails()
    },

    'this.activeTab'() {
      console.log(this.activeTab)
    },
  },

  methods: {

    checkIfHubChain() {
      if (this.lspShipmentHubChains.length > 0) {
        return true
      } else {
        return false
      }
    },

    checkIfDirectChain() {
      if (this.lspShipmentDirectChains.length > 0 && this.lspShipmentHubChains.length == 0) {
        return true
      } else {
        return false
      }
    },


    handleSelectShipment(shipment: any) {

      if (this.selectedShipment === shipment) {
        this.selectedShipment = null
        this.shownShipments = []

        // if everything is deselected, reset view
        if (!this.selectedTours.length) {
          const carrier = this.carriers.filter(c => c.$id == this.selectedCarrier)
          this.selectedCarrier = ''
          this.handleSelectCarrier(carrier[0], true)
        }

        return
      }

      this.shownShipments = this.shipments.filter(s => s.$id === shipment.$id)
      this.selectedShipment = shipment
    },

    handleSelectShipmentChain(shipmentChain: any) {

      if (this.selectedLSPChain === shipmentChain) {
        this.selectedLSPChain = null
        this.shownShipments = []

        if (this.selectedLSPChain == null) {
        const lsp = this.lsps.filter(c => c.$id == this.selectedLsp)

        let lspCarrier
        lsp[0].resources.carrier.forEach((carrier:any) => {
          if (carrier.$id == this.selectedCarrier) {
            lspCarrier = carrier
          }
        })

        this.shipments = this.processShipments(lspCarrier)
        this.lspShipmentChains = []
        this.lspShipmentChains.push(this.processLogisticChains(this.shipments))
        this.shownShipments = this.shipments
      }
        return
      }

      let newLspShipmentChains: lspShipmentChains = {
        hubsChains: this.lspShipmentHubChains,
        directChains: this.lspShipmentDirectChains
      }

      newLspShipmentChains.hubsChains = this.lspShipmentHubChains.filter(s => s.shipmentId === shipmentChain.shipmentId)
      newLspShipmentChains.directChains = []

      this.lspShipmentChains = []

      this.lspShipmentChains.push(newLspShipmentChains)
      this.selectedLSPChain = shipmentChain

    },


    processActivitiesInTour(tour: any): {
      shipmentIdsInTour: any[]
      stopActivities: ActivityLocation[]
    } {
      const shipmentIdsInTour: any[] = []
      let stopCount = 0


      // link ID is the lookup key for activity locations.
      // BUT, since link-IDs are often numbers, we must always
      // prepend an "L" to the link-id so that the key order
      // is stable and based on insertion order.
      const locations: { [link: string]: ActivityLocation } = {}


      let linkMidpoint = []
      let prevLocation = ""

      // if starting point is last hub chain node 
      if (this.lspShipmentHubChains.length > 0) {
        const depotLink = this.links[this.lspShipmentHubChains[0].hubs[this.lspShipmentHubChains[0].hubs.length - 1].location]
        linkMidpoint = [0.5 * (depotLink[0] + depotLink[2]), 0.5 * (depotLink[1] + depotLink[3])]
        prevLocation = this.lspShipmentHubChains[0].hubs[this.lspShipmentHubChains[0].hubs.length - 1].location

        // store starting location
        locations[`L${this.lspShipmentHubChains[0].hubs[this.lspShipmentHubChains[0].hubs.length - 1].location}`] = {
          link: this.lspShipmentHubChains[0].hubs[this.lspShipmentHubChains[0].hubs.length - 1].location,
          midpoint: linkMidpoint,
          visits: [{ pickup: [], delivery: [], service: [] }],
          label: '',
          tour,
          details: {},
          ptFrom: [depotLink[0], depotLink[1]],
          ptTo: [depotLink[2], depotLink[3]],
        }
        // starting point is Depot (direct chain without hubs)
      } else if (this.lspShipmentDirectChains.length > 0) {
        const depotLink = this.links[this.lspShipmentDirectChains[0].from]
        linkMidpoint = [0.5 * (depotLink[0] + depotLink[2]), 0.5 * (depotLink[1] + depotLink[3])]
        prevLocation = this.lspShipmentDirectChains[0].from
        locations[`L${this.lspShipmentDirectChains[0].from}`] = {
          link: this.lspShipmentDirectChains[0].from,
          midpoint: linkMidpoint,
          visits: [{ pickup: [], delivery: [], service: [] }],
          label: '',
          tour,
          details: {},
          ptFrom: [depotLink[0], depotLink[1]],
          ptTo: [depotLink[2], depotLink[3]],
        }
        // safety net in case error with direct/hub chain processing
      } else {
        const depotLink = this.links[this.lspShipmentChains[0].from]
        linkMidpoint = [0.5 * (depotLink[0] + depotLink[2]), 0.5 * (depotLink[1] + depotLink[3])]
        prevLocation = this.lspShipmentChains[0].from
        locations[`L${this.lspShipmentChains[0].from}`] = {
          link: this.lspShipmentChains[0].from,
          midpoint: linkMidpoint,
          visits: [{ pickup: [], delivery: [], service: [] }],
          label: '',
          tour,
          details: {},
          ptFrom: [depotLink[0], depotLink[1]],
          ptTo: [depotLink[2], depotLink[3]],
        }
      }



      tour.plan.forEach((activity: any) => {

        if (!activity.$serviceId) {
          return
        }

        shipmentIdsInTour.push(activity.$serviceId)

        // not distribution tour (follows hub chain pattern -- Normally)
        if (tour.vehicleId == 'mainTruck') {
          const link = (tour.legs[0].links[0]) as string
          const ptFrom = [this.links[link][0], this.links[link][1]]
          const ptTo = [this.links[link][2], this.links[link][3]]
          const midpoint = [0.5 * (ptFrom[0] + ptTo[0]), 0.5 * (ptFrom[1] + ptTo[1])]

          // pickup,delivery,service - translated for UI
          const actType = this.$t(String(activity.$type))
          // get details: remove coords, IDs, that we don't need to show the user in UI.
          // const { from, fromX, fromY, to, toX, toY, id, ...details } = shipment

          const act = {
            id: tour.id,
            type: actType,
            count: stopCount++,
            link,
            midpoint,
            label: '',
            tour,
            ptFrom,
            ptTo,
          }


          // where to store it? same or new location?
          if (link == prevLocation) {
            // same loc as last activity
            locations[`L${link}`].visits[locations[`L${link}`].visits.length - 1][
              activity.$type
            ].push(act)
          } else if (`L${link}` in locations) {
            // previously-visited location. Start a new visit!
            const visit = { pickup: [], delivery: [], service: [] } as any
            visit[activity.$type].push(act) // so gets saved in either pickup[] or delivery[]
            locations[`L${link}`].visits.push(visit)
          } else {
            // never been here before
            const visit = { pickup: [], delivery: [], service: [] } as any
            visit[activity.$type].push(act)
            locations[`L${link}`] = {
              link,
              midpoint,
              label: '',
              tour,
              ptFrom,
              ptTo,
              visits: [visit],
            }
          }
          prevLocation = link
          // distribution tour
        } else {
          const shipment = this.shipmentLookup[activity.$serviceId]
          if (!shipment) return

          const link = (activity.$type === 'pickup' ? shipment.$from : shipment.$to) as string
          const ptFrom = [this.links[link][0], this.links[link][1]]
          const ptTo = [this.links[link][2], this.links[link][3]]
          const midpoint = [0.5 * (ptFrom[0] + ptTo[0]), 0.5 * (ptFrom[1] + ptTo[1])]

          // pickup,delivery,service - translated for UI
          const actType = this.$t(activity.$type)
          // get details: remove coords, IDs, that we don't need to show the user in UI.
          const { from, fromX, fromY, to, toX, toY, id, ...details } = shipment

          const act = {
            id: shipment.$id,
            type: actType,
            count: stopCount++,
            link,
            midpoint,
            label: '',
            tour,
            details,
            ptFrom,
            ptTo,
          }


          // where to store it? same or new location?
          if (link == prevLocation) {
            // same loc as last activity
            locations[`L${link}`].visits[locations[`L${link}`].visits.length - 1][
              activity.$type
            ].push(act)
          } else if (`L${link}` in locations) {
            // previously-visited location. Start a new visit!
            const visit = { pickup: [], delivery: [], service: [] } as any
            visit[activity.$type].push(act) // so gets saved in either pickup[] or delivery[]
            locations[`L${link}`].visits.push(visit)
          } else {
            // never been here before
            const visit = { pickup: [], delivery: [], service: [] } as any
            visit[activity.$type].push(act)
            locations[`L${link}`] = {
              link,
              midpoint,
              label: '',
              tour,
              details,
              ptFrom,
              ptTo,
              visits: [visit],
            }
          }
          prevLocation = link
        }
      })


      // convert to an array, insertion order is stable value order
      const stopActivities = Object.values(locations)

      // set stop labels: use count for all but the first one
      for (let sCount = 0; sCount < stopActivities.length; sCount++) {
        stopActivities[sCount].label = `${sCount}`
      }

      // this should be correctly implemented - logic not there at the moment
      if (this.lspShipmentHubChains.length > 0) {
        const allHubs = this.lspShipmentHubChains.flatMap((chain: any) => chain.hubs);
        stopActivities[0].label = 'Hub'
      } else {
        stopActivities[0].label = 'Depot'
      }

      return { shipmentIdsInTour, stopActivities }
    },

    setupDepots() {
      const depots: { [link: string]: any } = {}

      this.vehicles.forEach((v: any) => {
        const linkId = v.$depotLinkId
        let depotLink = this.links[linkId]

        if (!depotLink) return

        if (!depots[linkId]) {
          depots[linkId] = {
            type: 'depot',
            link: v.$depotLinkId,
            midpoint: [0.5 * (depotLink[0] + depotLink[2]), 0.5 * (depotLink[1] + depotLink[3])],
            coords: this.links[v.$depotLinkId],
            vehicles: {} as any,
          }
        }
        depots[linkId].vehicles[v.$id] = v
      })

      this.depots = Object.values(depots)
      this.shownDepots = this.depots.slice(0)
    },

    // -----------------------------------------------------------------------
    // chain tours
    selectAllLspTours() {
      this.selectedTours = []
      this.shownLegs = []
      this.stopActivities = []
      this.shownDepots = []
      this.shownShipments = this.shipments.slice(0)


      for (const lspChainTour of this.lspChainToursAll) {
        for (const tour of lspChainTour) {
          //  all legs
          tour.legs.forEach((leg: any, count_route: number) =>
            this.addRouteToMap(tour, leg, count_route++)
          )

          // all activities
          const z = this.processActivitiesInTour(tour)
          this.stopActivities = this.stopActivities.concat(z.stopActivities)

          // all depots
          this.setupDepots()
        }
      }
    },

    // direct shipment tours
    selectAllTours() {
      this.selectedTours = []
      this.shownLegs = []
      this.stopActivities = []
      this.shownDepots = []
      this.shownShipments = this.shipments.slice(0)


      if (this.carrierTours.length > 0) {
        for (const tour of this.carrierTours[0]) {
          //  all legs
          tour.legs.forEach((leg: any, count_route: number) =>
            this.addRouteToMap(tour, leg, count_route++)
          )

          // all activities
          const z = this.processActivitiesInTour(tour)
          this.stopActivities = this.stopActivities.concat(z.stopActivities)

          // all depots
          this.setupDepots()
        }
      } else {
        for (const tour of this.lspChainToursAll) {
          //  all legs
          tour.legs.forEach((leg: any, count_route: number) =>
            this.addRouteToMap(tour, leg, count_route++)
          )

          // all activities
          const z = this.processActivitiesInTour(tour)
          this.stopActivities = this.stopActivities.concat(z.stopActivities)

          // all depots
          this.setupDepots()
        }
      }
    },

    // Helper function to convert HSL to RGB
    hslToRgb(h: number, s: number, l: number) {
      s /= 100;
      l /= 100;

      const k = (n: any) => (n + h / 30) % 12;
      const a = s * Math.min(l, 1 - l);
      const f = (n: any) => l - a * Math.max(-1, Math.min(k(n) - 3, Math.min(9 - k(n), 1)));

      return [Math.round(f(0) * 255), Math.round(f(8) * 255), Math.round(f(4) * 255)];
    },

    getTourColor(tourId: any, tourNumber: any) {
      // Simple hash function to generate a number from the string
      let hash = 0;
      for (let i = 0; i < tourId.length; i++) {
        hash = tourId.charCodeAt(i) + ((hash << 5) - hash);
      }

      hash *= tourNumber
      // Use the hash to generate a hue value (0 - 360)
      const hue = (hash % 360 + 360) % 360; // Ensures hue is positive

      // Use fixed saturation and lightness to keep the colors vivid and distinct
      const saturation = 70;  // Percentage (70%)
      const lightness = 50;   // Percentage (50%)


      // Convert HSL to RGB for use in most systems
      let color = this.hslToRgb(hue, saturation, lightness)

      return `rgb(${color[0]}, ${color[1]}, ${color[2]})`;
    },


    getLspTourColor(vehicleId: string) {
      // Simple hash function to generate a number from the string
      let hash = 0;
      for (let i = 0; i < vehicleId.length; i++) {
        hash = vehicleId.charCodeAt(i) + ((hash << 5) - hash);
      }

      // Generate RGB values by mapping parts of the hash to the 0-255 range
      const r = (hash & 0xFF0000) >> 16;
      const g = (hash & 0x00FF00) >> 8;
      const b = hash & 0x0000FF;

      return `rgb(${r}, ${g}, ${b})`;
    },


    async handleSelectTour(tour: any) {
      // add the legs from the shipmentLookup if the tour has no route data
      if (!tour.legs.length) {
        console.log('No Route.')
        for (let i = 0; i < tour.plan.length; i++) {
          if (tour.plan[i].$shipmentId) {
            const shipmentId = tour.plan[i].$shipmentId
            const linksArray = [
              this.shipmentLookup[shipmentId].$from,
              this.shipmentLookup[shipmentId].$to,
            ]
            tour.legs.push({ links: linksArray })
          }
        }
        this.vizSettings.simplifyTours = true
      }


      //this unselects tour if user clicks an already-selected tour again
      if (this.selectedTours.includes(tour)) {
        this.selectedTours = this.selectedTours.filter((element: any) => element !== tour)
        this.shownLegs = this.shownLegs.filter(leg => leg.tour !== tour)
        this.stopActivities = this.stopActivities.filter(stop => stop.tour !== tour)

        // if everything is deselected, EVERYTHING is selected! :-O
        if (!this.selectedTours.length) {
          this.selectAllTours()
        }
        return
      }

      // if this is the first selected tour, remove everything else first
      if (!this.selectedTours.length) {
        this.selectedTours = []
        this.shownLegs = []
        this.stopActivities = []
        this.shownDepots = []
      }

      this.selectedTours.push(tour)

      const { shipmentIdsInTour, stopActivities } = this.processActivitiesInTour(tour)
      this.shipmentIdsInTour = shipmentIdsInTour

      // Add all legs from all routes of this tour to the map
      let count_route = 0
      for (const leg of tour.legs) {
        this.addRouteToMap(tour, leg, count_route++)
      }

      // add stop activity locations at the very end
      this.stopActivities = this.stopActivities.concat(stopActivities)
    },

    addRouteToMap(
      tour: any,
      leg: { links: any[]; shipmentsOnBoard: string[]; totalSize: number },
      count_route: number
    ) {

      // starting point from xy:[0,1]
      const points = [[this.links[leg.links[0]][0], this.links[leg.links[0]][1]]]

      for (const link of leg.links) {
        const lastPoint = points[points.length - 1]
        const fromXY = [this.links[link][0], this.links[link][1]]

        // add from-point if it isn't a duplicate
        if (fromXY[0] !== lastPoint[0] || fromXY[1] !== lastPoint[1]) {
          points.push(fromXY)
        }

        // always add to-point: xy:[2,3]
        points.push([this.links[link][2], this.links[link][3]])
      }

      this.shownLegs = this.shownLegs.concat([
        {
          tour,
          shipmentsOnBoard: leg.shipmentsOnBoard,
          totalSize: leg.totalSize,
          count: count_route,
          points,
          color: this.rgb[((3 + points.length) % this.rgb.length)],
          type: 'leg',
        },
      ])
    },

    handleSelectLspButton(lsp: any) {
      this.showCarrierToursList = false
      this.activeTab = 'lspTours'
      this.selectedCarrier = ''
      this.handleSelectLsp(lsp)
    },

    handleSelectLspFromList(lsp: any) {
      this.showCarrierToursList = false
      if (this.lspShipmentDirectChains.length == 0 && this.lspShipmentHubChains.length == 0) {
        this.activeTab = "lspShipmentChains"
      } else {
        this.activeTab = "shipments"
      }
      this.selectedCarrier = lsp.resources.carrier[0].$id
      this.handleSelectLsp(lsp)

    },


    handleSelectLsp(lsp: any) {

      if (typeof (lsp) == 'string') {
        lsp = this.lsps.find((c: any) => c.$id === lsp)
      }
      this.lspToursAll = []

      this.lspCarriers = []
      this.lspHubChainCarriers = []
      this.allHubChains = []
      // this.lspHubChainCarriers = lsp.resources.carrier.filter((x: any) => this.lspHubCarriers.includes(x.$id))
      this.lspHubChainCarriers = this.findLspHubChainCarriers(lsp)
      this.lspCarriers = lsp.resources.carrier.filter((x: any) => !this.allCarrierHubIds.includes(x.$id))

      const id = lsp.$id

      this.selectedLsp = id
      let lspCarrier = this.carriers.find(c => c.$id === lsp.resources.carrier[0].$id)


      this.shipments = this.processShipments(lspCarrier)
      this.lspShipmentChains = []
      this.lspShipmentChains.push(this.processLogisticChains(this.shipments))
      this.shownShipments = []
      this.shownShipments = this.shipments


      let lspToursPlan = lsp.LspPlans.LspPlan.find((c: any) => c.$selected === "true")
      this.lspChainToursAll = []
      lspToursPlan.logisticChains.logisticChain.forEach((logisticChain: any) => {
        logisticChain.logisticChainElement.forEach((chainElement: any) => {
          let chainElementTours = this.processTours(chainElement)
          if (chainElementTours.length > 0) {
            this.lspChainToursAll.push(chainElementTours)

          }
        })
      })

      this.lspChainToursAll.forEach(array => {
        this.lspToursAll = this.lspToursAll.concat(array)
      })

      this.selectAllLspTours()

    },

    getCarrierServicesForHubChain(lsp: any) {
      this.showCompleteHubChain = true
      this.handleSelectLsp(lsp)
    },

    findLspHubChainCarriers(lsp: any) {
      let carrierLspPlan = {} as any
      lsp.LspPlans.LspPlan.forEach((plan: any) => {
        if (plan.$selected === "true") {
          carrierLspPlan = plan
        }
      })

      let hubChains: any = []

      carrierLspPlan.logisticChains.logisticChain.forEach((logisticChain: any) => {
        if (logisticChain.$id == "hubChain") {
          hubChains.push(logisticChain)
        }
      });
      let i = 0
<<<<<<< HEAD

      hubChains.forEach((hubChain: any) => {
        let hubChainCopy: hubChainIds = {
          chainIds: [],
          chainIndex: i
        }

        hubChain.logisticChainElement.forEach((chain: any) => {
          hubChainCopy.chainIds.push(chain.$resourceId)
          this.allCarrierHubIds.push(chain.$resourceId)
        })
        this.allHubChains.push(hubChainCopy)
        i++
      });

=======

      hubChains.forEach((hubChain: any) => {
        let hubChainCopy: hubChainIds = {
          chainIds: [],
          chainIndex: i
        }

        hubChain.logisticChainElement.forEach((chain: any) => {
          hubChainCopy.chainIds.push(chain.$resourceId)
          this.allCarrierHubIds.push(chain.$resourceId)
        })
        this.allHubChains.push(hubChainCopy)
        i++
      });

>>>>>>> 8862a5dd
      return this.allHubChains
    },

    // handleSelectCarrierTours(carrierId: any) {
    //   console.log("tets")
    //   // this.showCarrierToursList = true;
    //   // this.handleSelectCarrier(carrierId)
    //   // this.selectedCarrier = carrierId

    // },

<<<<<<< HEAD
    handleSelectCarrier(carrierId: any) {

      /// make new carrier specific data object with tours and shipments 
      let carrier: any = {}
=======
    handleSelectCarrier(carrierId: any, unselectAll: boolean) {

      /// make new carrier specific data object with tours and shipments 
      let carrier: any = {}
      // if (carrierId) {
      //   this.selectedCarrier = carrierId
      // }

>>>>>>> 8862a5dd

      if (typeOf(carrierId) == 'string') {
        carrier = this.carriers.find(c => c.$id === carrierId)
      } else {
        carrier = this.carriers.find(c => c.$id === carrierId.$id)
      }

      this.showHub = false
      this.hubLocation = []

      if (carrier == undefined) {
        this.shipments = []
        this.hubLocation = []
        // // it's a hub - how to handle?
        this.lspShipmentChains = []
        let currentLsp = this.lsps.find((c: any) => c.$id == this.selectedLsp)
        let resourceHub = currentLsp.resources.hub.find((c: any) => c.$id == carrierId)
        this.hubLocation.push(0.5 * (this.links[resourceHub.$location][0] + this.links[resourceHub.$location][2]))
        this.hubLocation.push(0.5 * (this.links[resourceHub.$location][1] + this.links[resourceHub.$location][3]))
        this.hubName = carrierId
        // this.activeTab = ''
        this.showHub = true
        this.selectedCarrier = carrierId
        return
      }

      this.dropdownIsActive = false
      if (!this.links) return

      const id = carrier.$id
<<<<<<< HEAD
=======
      console.log(carrier.$id)
>>>>>>> 8862a5dd

      this.vehicles = []
      this.shipments = []
      this.services = []
      this.plans = []
      this.shownShipments = []
      this.shownDepots = []
      this.selectedShipment = null
      this.shipmentIdsInTour = []
      this.stopActivities = []
      this.shownLegs = []

      // unselect carrier
      if (this.selectedCarrier === id && unselectAll) {
        this.selectedCarrier = ''
        console.log("carriers unselected - TRIGGER THE LSP!")
        this.handleSelectLsp(this.lsps.find((c: any) => c.$id == this.selectedLsp))
        return
      }

      this.selectedCarrier = id

      // depots
      this.setupDepots()

      // shipments
      this.shipments = this.processShipments(carrier)
      this.lspShipmentChains = []
      this.lspShipmentChains.push(this.processLogisticChains(this.shipments))

      if (carrier.services?.service?.length)
        this.services = carrier?.services.service
          .map((s: any) => s.$)
          .sort((a: any, b: any) => naturalSort(a.$id, b.$id))

      // select everything
      this.shownShipments = this.shipments

      this.lspChainTours = []
      this.lspChainToursAll = []
      let carrierLsp = {} as any
      this.lsps.forEach(lsp => {
        if (lsp.resources.carrier.find((c: any) => c.$id == carrier.$id)) {
          carrierLsp = lsp
        }
      }
      )

      let carrierLspPlan = {} as any
      carrierLsp.LspPlans.LspPlan.forEach((plan: any) => {
        if (plan.$selected === "true") {
          carrierLspPlan = plan
        }
      })

      this.carrierTours = []

      let directChainId = carrierLspPlan.logisticChains.logisticChain.find((c: any) => c.$id === "directChain")
      let hubChainId = carrierLspPlan.logisticChains.logisticChain.find((c: any) => c.$id === "hubChain")
      let directChainsIds = [] as any
      let hubChainsIds = [] as any


      if (directChainId) {
        directChainId.logisticChainElement.forEach((chain: any) => {
          directChainsIds.push(chain.$resourceId)
        }
        )
      }

      if (hubChainId) {
        hubChainId.logisticChainElement.forEach((chain: any) => {
          hubChainsIds.push(chain.$resourceId)
        }
        )
      }

      if (directChainsIds.find((id: any) => id === carrier.$id)) {
        directChainId.logisticChainElement.forEach((chainElement: any) => {
          if (chainElement.$resourceId === carrier.$id) {
            this.carrierTours.push(this.processTours(chainElement))
          }
        })
      } else if (hubChainsIds.find((id: any) => id === carrier.$id))
        hubChainId.logisticChainElement.forEach((chainElement: any) => {
          if (chainElement.$resourceId === carrier.$id) {
            this.carrierTours.push(this.processTours(chainElement))
          }
          this.lspChainTours.push(this.processTours(chainElement))
        })


      this.lspChainTours.forEach(array => {
        this.lspChainToursAll = this.lspChainToursAll.concat(array)
      })
      if (this.lspChainToursAll.length == 0) {
        this.lspChainToursAll.push(this.carrierTours)
      } else {
        this.lspChainToursAll.concat(this.carrierTours)
      }

      // computed option?
      if (this.activeTab != 'lspTours' && this.activeTab != 'tours' && !this.allCarrierHubIds.includes(carrierId)) {
        this.activeTab = "shipments"
      }

      if (this.activeTab != 'lspTours' && this.activeTab != 'tours' && this.allCarrierHubIds.includes(carrierId)) {
        this.activeTab = "lspShipmentChains"
      }

      this.selectAllTours()
    },

    getAllPlans(carrier: any) {
      // Add plan to plans[] if there is no plans-tag and only one plan
      if (carrier.plan != undefined) {
        this.plans.push(carrier.plan)
        this.selectedPlan = carrier.plan
        return
      }

      if (carrier.plans != undefined) {
        // Add plan to plans[] if a plans-tag has only one child
        if (carrier.plans.plan.length == undefined) {
          this.plans.push(carrier.plans.plan)
          this.selectedPlan = carrier.plans.plan

          return
        }

        // Add plans to plans[] if a plans-tag exists and the plans-tag has multiple childs
        this.plans = carrier.plans.plan
        for (let i = 0; i < carrier.plans.plan.length; i++) {
          if (carrier.plans.plan[i].selected == 'true') {
            this.selectedPlan = carrier.plans.plan[i]
            break
          }
          this.selectedPlan = carrier.plans.plan[i]
        }
      }

    },

    processTours(carrier: any) {
      let carrierCopy = this.carriers.find(c => c.$id === carrier.$resourceId)
      if (carrierCopy != null) {
        this.getAllPlans(carrierCopy)

        if (!Array.isArray(this.selectedPlan.tour)) {
          this.selectedPlan.tour = [this.selectedPlan.tour]
        }

        const tours: any[] = this.selectedPlan.tour.map((tour: any, i: number) => {

          // reconstitute the plan. Our XML library builds
          // two arrays: one for acts and one for legs.
          // We need them stitched back together in the correct order.
          const plan = [tour.act[0]]
          const shipmentsOnBoard = new Set()

          for (let i = 1; i < tour.act.length; i++) {
            // insert list of shipments onboard
            tour.leg[i - 1].shipmentsOnBoard = [...shipmentsOnBoard]
            plan.push(tour.leg[i - 1])
            plan.push(tour.act[i])

            // account for pickups/deliveries
            // what about services instead of pickups/deliveries?
            if (tour.act[i].$type == 'pickup' && tour.act[i].$shipmentId)
              shipmentsOnBoard.add(tour.act[i].$shipmentId)
            if (tour.act[i].$type == 'delivery' && tour.act[i].$shipmentId)
              shipmentsOnBoard.delete(tour.act[i].$shipmentId)
          }

          // Parse any route strings "123434 234143 14241"
          const legs = tour.leg
            .filter((leg: any) => leg.route && leg.route.length)
            .map((leg: any) => {
              // store shipment object, not id
              const shipmentsOnBoard = leg.shipmentsOnBoard.map((id: any) => this.shipmentLookup[id])
              const totalSize = shipmentsOnBoard.reduce(
                (prev: number, curr: any) => prev + parseFloat(curr?.$size || 0),
                0
              )
              return {
                shipmentsOnBoard,
                totalSize,
                links: leg.route ? leg.route.split(' ') : [],
              }
            })


          const p = {
            vehicleId: tour.$vehicleId,
            tourId: tour.$tourId,
            plan,
            legs, // legs.links, legs.shipmentsOnBoard, legs.totalSize
            tourNumber: 0,
          }
          return p
        })

        tours.sort((a: any, b: any) => naturalSort(a.vehicleId, b.vehicleId))

        // now assign them numbers based on their sorted order
        tours.forEach((tour, i) => (tour.tourNumber = i))
        return tours

      } else {
        return []
      }

    },

    processLogisticChains(shipments: any) {
      this.lspShipmentHubChains = []
      this.lspShipmentDirectChains = []
      let lspCopy = this.lsps.find(c => c.$id === this.selectedLsp)
      

      // get correct Plan
      for (let i = 0; i < lspCopy.LspPlans.LspPlan.length; i++) {
        if (lspCopy.LspPlans.LspPlan[i].$selected == "true") {
          this.lspPlan = lspCopy.LspPlans.LspPlan[i]
        }
      }

      console.log(this.lspPlan)
      // build new data object with shipment & shipment plan data
      try {
        for (let i = 0; i < this.lspPlan.shipmentPlans.shipmentPlan.length; i++) {
          let shipmentCopy = shipments.find((element: any) => element.$id == this.lspPlan.shipmentPlans.shipmentPlan[i].$shipmentId)
          if (shipmentCopy) {
            let newShipmentChain: lspShipmentChain = {
              isDirectChain: true,
              hubs: [],
              from: shipmentCopy.$from,
              to: shipmentCopy.$to,
              fromX: 0.5 * (this.links[shipmentCopy.$from][0] + this.links[shipmentCopy.$from][2]),
              fromY: 0.5 * (this.links[shipmentCopy.$from][1] + this.links[shipmentCopy.$from][3]),
              toX: 0.5 * (this.links[shipmentCopy.$to][0] + this.links[shipmentCopy.$to][2]),
              toY: 0.5 * (this.links[shipmentCopy.$to][1] + this.links[shipmentCopy.$to][3]),
              chainId: this.lspPlan.shipmentPlans.shipmentPlan[i].$chainId,
              route: [],
              color: 0,
              shipmentId: shipmentCopy.$id
            }

            if (newShipmentChain.chainId === "directChain") {
              this.lspShipmentDirectChains.push(newShipmentChain)
            } else if (newShipmentChain.chainId === "hubChain") {
              // reduce nested-ifs
              newShipmentChain.isDirectChain = false
              for (let j = 0; j < this.lspPlan.shipmentPlans.shipmentPlan[i].element.length; j++) {
                let resourceHub = lspCopy.resources.hub.find((elem: any) => elem.$id == this.lspPlan.shipmentPlans.shipmentPlan[i].element[j].$resourceId)
                if (resourceHub) {
                  let newHub: Hub = {
                    id: this.lspPlan.shipmentPlans.shipmentPlan[i].element[j].$resourceId,
                    location: resourceHub.$location,
                    locationX: 0.5 * (this.links[resourceHub.$location][0] + this.links[resourceHub.$location][2]),
                    locationY: 0.5 * (this.links[resourceHub.$location][1] + this.links[resourceHub.$location][3])
                  }
                  newShipmentChain.hubs.push(newHub)

                }
              }
              // push all stops to chain's route:
              newShipmentChain.route.push([newShipmentChain.fromX, newShipmentChain.fromY])
              newShipmentChain.hubs.forEach(hub => {
                newShipmentChain.route.push([hub.locationX, hub.locationY])
              });
              newShipmentChain.route.push([newShipmentChain.toX, newShipmentChain.toY])

              newShipmentChain.color = this.rgb[(3 + newShipmentChain.route.length) % this.rgb.length]
              // push individual chain to array of all shipment chains
              this.lspShipmentHubChains.push(newShipmentChain)
            }
          }
        }

      } catch (e) {
        console.log("processing of logisitc chains failed")
      }

      let newLspShipmentChains: lspShipmentChains = {
        hubsChains: this.lspShipmentHubChains,
        directChains: this.lspShipmentDirectChains
      }

      return newLspShipmentChains

    },


    processShipments(carrier: any) {
      this.shipmentLookup = {} as any

      let carrierLsp = {} as any
      this.lsps.forEach(lsp => {
        if (lsp.resources.carrier.find((c: any) => c.$id == carrier.$id)) {
          carrierLsp = lsp
        }
      }
      )

      if (!carrierLsp.shipments?.shipment?.length) return []

      let carrierInfo = {} as any

      this.carriers.forEach(car => {
        if (car.$id == carrier.$id) {
          carrierInfo = carrier
        }
      })

      // let carrierInfoServices = [] as any

      // carrierInfo.services.service.forEach((service: any) => {
      //   carrierInfoServices.push(service)
      // });


      // let newCarrierService: carrierServices = {
      //   carrierId: carrierInfo.$id,
      //   hubChainIndex: None,
      //   carrierDepotId: carrierInfo.capabilities.vehicles.vehicle[0].$depotLinkId,
      //   carrierServices: carrierInfoServices
      // }

      // this.allHubChains.forEach(element => {
      //   if (element.chainIds.includes(newCarrierService.carrierId)) {
      //     newCarrierService.hubChainIndex = element.chainIndex
      //   } 
      // });

      // this.addToSet(this.carrierServicesAll, newCarrierService)

      const shipmentPlan = carrierLsp.LspPlans.LspPlan.find((c: any) => c.$selected == "true")
      const shipmentPlanIds = [] as String[]

      shipmentPlan.shipmentPlans.shipmentPlan.forEach((plan: any) => {
        plan.element.forEach((ele: any) => {
          if (ele.$resourceId == carrier.$id) {
            shipmentPlanIds.push(plan.$shipmentId)
          }
        })
      })

      let shipments = [] as {}[]
      let uniqueShipmentPlanIds = [...new Set(shipmentPlanIds)];

      uniqueShipmentPlanIds.forEach((id: String) => {
        carrierLsp.shipments.shipment.find((c: any) => {
          if (c.$id == id) {
            shipments.push(c)
          }
        })
      })

      shipments = shipments.sort((a: any, b: any) =>
        naturalSort(a.$id, b.$id)
      )


      // shipments = carrierLsp.shipments.shipment.sort((a: any, b: any) =>
      //   naturalSort(a.$id, b.$id)
      // )

      try {
        shipments.forEach((shipment: any) => {
          // shipment has link id, so we go from link.from to link.to
          shipment.fromX = 0.5 * (this.links[shipment.$from][0] + this.links[shipment.$from][2])
          shipment.fromY = 0.5 * (this.links[shipment.$from][1] + this.links[shipment.$from][3])
          shipment.toX = 0.5 * (this.links[shipment.$to][0] + this.links[shipment.$to][2])
          shipment.toY = 0.5 * (this.links[shipment.$to][1] + this.links[shipment.$to][3])

          this.shipmentLookup[shipment.$id] = shipment
        })


      } catch (e) {
        // if xy are missing, skip this -- just means network isn't loaded yet.
      }

      return shipments
    },

    addToSet(set: any, obj: any) {
      const hasDuplicate = Array.from(set).some(item =>
        JSON.stringify(item) === JSON.stringify(obj)  // Compare based on content
      );

      if (!hasDuplicate) {
        set.add(obj); // Add the object directly if no duplicate is found
      }
    },

    // this happens if viz is the full page, not a thumbnail on a project page
    buildRouteFromUrl() {
      const params = this.$route.params
      if (!params.project || !params.pathMatch) {
        console.log('I CANT EVEN: NO PROJECT/PARHMATCH')
        return
      }

      // subfolder and config file
      const sep = 1 + params.pathMatch.lastIndexOf('/')
      const subfolder = params.pathMatch.substring(0, sep)
      const config = params.pathMatch.substring(sep)

      this.myState.subfolder = subfolder
      this.myState.yamlConfig = config
    },

    async getVizDetails() {
      // are we in a dashboard?
      if (this.config) {
        this.vizDetails = Object.assign({}, this.config)
        return
      }

      // if a YAML file was passed in, just use it
      if (this.yamlConfig?.endsWith('yaml') || this.yamlConfig?.endsWith('yml')) {
        try {
          const filename =
            this.yamlConfig.indexOf('/') > -1
              ? this.yamlConfig
              : this.subfolder + '/' + this.yamlConfig

          const text = await this.fileApi.getFileText(filename)
          this.vizDetails = YAML.parse(text)
          return
        } catch (e) {
          console.log('failed' + e)
          // maybe it failed because password?
          const err = e as any
          if (this.fileSystem.needPassword && err.status === 401) {
            globalStore.commit('requestLogin', this.fileSystem.slug)
          } else {
            this.$emit('error', '' + e)
          }
          return
        }
      }

      // Fine, build the config based on folder contents -------------------------
      const title = this.myState.yamlConfig.substring(
        0,
        15 + this.myState.yamlConfig.indexOf('carriers')
      )

      // Road network: first try the most obvious network filename:
      const { files } = await this.fileApi.getDirectory(this.myState.subfolder)

      let network = this.myState.yamlConfig.replaceAll('carriers', 'network')
      // if the obvious network file doesn't exist, just grab... the first network file:
      if (files.indexOf(network) == -1) {
        const allNetworks = files.filter(f => f.indexOf('network') > -1)
        if (allNetworks.length) network = allNetworks[0]
        else {
          this.myState.statusMessage = 'No road network found.'
          network = ''
        }
      }

      this.vizDetails = {
        lsps: this.yamlConfig as any,
        network,
        carriers: '',
        title,
        description: '',
        center: this.vizDetails.center,
        projection: '',
        thumbnail: '',
      }

      const t = 'Logistics Viewer'
      this.$emit('title', t)
    },

    async setMapCenter() {
      let samples = 0
      let longitude = 0
      let latitude = 0

      if (this.vizDetails.center) {
        if (typeof this.vizDetails.center == 'string') {
          this.vizDetails.center = this.vizDetails.center.split(',').map(Number)
        }
        longitude = this.vizDetails.center[0]
        latitude = this.vizDetails.center[1]
      } else if (!this.vizDetails.center) {
        this.data = Object.entries(this.links)

        if (!this.data.length) return

        const numLinks = this.data.length / 2

        const gap = 4096
        for (let i = 0; i < numLinks; i += gap) {
          longitude += this.data[i * 2][1][0]
          latitude += this.data[i * 2 + 1][1][1]
          samples++
        }

        longitude = longitude / samples
        latitude = latitude / samples
      }
      if (longitude && latitude) {
        this.$store.commit('setMapCamera', {
          longitude,
          latitude,
          zoom: 9,
          bearing: 0,
          pitch: 0,
          jump: false,
        })
      }
    },

    handleClick(object: any) {
      console.log('CLICK!', object)
      if (!object) this.clickedEmptyMap()
      if (object?.type == 'depot') this.clickedDepot(object)
      if (object?.type == 'leg') this.clickedLeg(object)
    },

    clickedDepot(object: any) {
      const vehiclesAtThisDepot = Object.values(object.vehicles).map((v: any) => v.$id)
      // console.log({ vehiclesAtThisDepot })
      this.selectedTours = []
      this.shownShipments = []

      for (const tour of this.lspChainToursAll) {
        if (vehiclesAtThisDepot.includes(tour.vehicleId)) {
          this.handleSelectTour(tour)
          // ^^ has side-effect: shipmentsInTour now has the list of shipmentIds
          // We can use this to filter the shipments
          this.shipmentIdsInTour.forEach(id => {
            this.shownShipments.push(this.shipmentLookup[id])
          })
        }
      }
    },

    clickedLeg(object: any) {
      if (object?.tour) this.handleSelectTour(object?.tour)
    },

    clickedEmptyMap() {
      this.selectAllTours()
    },

    updateLegendColors() { },

    async loadLSPS() {
      const lspsXML = await this.loadFileOrGzippedFile(this.vizDetails.lsps)
      if (!lspsXML) {
        return []
      }

      const root: any = await parseXML(lspsXML, {
        // these elements should always be arrays, even if there's just one element:
        alwaysArray: [
          'lsps.lsp',
          'lsps.lsp.resources.carrier',
          'lsps.lsp.resources.hub',
          'lsps.lsp.shipments.shipment',
          'lsps.lsp.LspPlans.LspPlan',
          'lsps.lsp.LspPlans.LspPlan.logisticChains.logisticChain',
          'lsps.lsp.LspPlans.LspPlan.logisticChains.logisticChain.logisticChainElement',
          'lsps.lsp.LspPlans.LspPlan.shipmentPlans.shipmentPlan',
          'lsps.lsp.LspPlans.LspPlan.shipmentPlans.shipmentPlan.element',
        ],
      })

      // sort by '$id' attribute
      const lspList = root.lsps.lsp.sort((a: any, b: any) => naturalSort(a.$id, b.$id))
      return lspList
    },

    async loadLinksCsv() {
      const linksCsv = await this.loadFileOrGzippedFile('output_links.csv.gz')
      if (linksCsv) {
        return []
      }
      return linksCsv
    },

    async loadCarriers() {
      // this.myState.statusMessage = '' + this.$i18n.t('message.tours')
      const carriersXML = await this.loadFileOrGzippedFile('output_carriers.xml.gz')
      if (!carriersXML) {
        console.log("can't find carriers")
        return []
      }

      const root: any = await parseXML(carriersXML, {
        // these elements should always be arrays, even if there's just one element:
        alwaysArray: [
          'carriers.carrier',
          'carriers.carrier.capabilities.vehicles.vehicle',
          'carriers.carrier.plan.tour',
          'carriers.carrier.shipments.shipment',
          'carriers.carrier.services.service',
        ],
      })

      // sort by '$id' attribute
      const carrierList = root.carriers.carrier.sort((a: any, b: any) => naturalSort(a.$id, b.$id))

      return carrierList
    },

    async loadNetwork() {
      this.myState.statusMessage = 'Loading network...'

      if (this.vizDetails.network.indexOf('.xml.') > -1) {
        // load matsim xml file
        const path = `${this.myState.subfolder}/${this.vizDetails.network}`
        const net = await this.fetchNetwork(path, {})

        this.vizDetails.projection = '' + net.projection

        // build direct lookup of x/y from link-id
        this.myState.statusMessage = 'Building network link table'
        const links: { [id: string]: number[] } = {}

        net.linkIds.forEach((linkId: string, i: number) => {
          links[linkId] = [
            net.source[i * 2],
            net.source[i * 2 + 1],
            net.dest[i * 2],
            net.dest[i * 2 + 1],
          ]
        })
        return links
      } else {
        // pre-converted JSON output from create_network.py
        const jsonNetwork = await this.fileApi.getFileJson(
          this.myState.subfolder + '/' + this.vizDetails.network
        )

        // geojson is ALWAYS in long/lat
        this.vizDetails.projection = 'EPSG:4326'

        return jsonNetwork
      }
    },

    async fetchNetwork(path: string, vizDetails: any) {
      return new Promise<NetworkLinks>((resolve, reject) => {
        const thread = new RoadNetworkLoader()
        try {
          thread.postMessage({
            filePath: path,
            fileSystem: this.fileSystem,
            vizDetails,
          })

          thread.onmessage = e => {
            // perhaps network has no CRS and we need to ask user
            if (e.data.promptUserForCRS) {
              let crs =
                prompt('Enter the coordinate reference system, e.g. EPSG:25832') || 'EPSG:31468'

              if (Number.isFinite(parseInt(crs))) crs = `EPSG:${crs}`

              thread.postMessage({ crs })
              return
            }

            if (e.data.status) {
              this.myState.statusMessage = '' + e.data.status
              return
            }

            // normal exit
            thread.terminate()

            if (e.data.error) {
              console.error(e.data.error)
              globalStore.commit('error', e.data.error)
              this.myState.statusMessage = e.data.error
              reject(e.data.error)
            }
            resolve(e.data.links)
          }
        } catch (err) {
          thread.terminate()
          console.error(err)
          reject(err)
        }
      })
    },

    toggleLoaded(loaded: boolean) {
      this.isLoaded = loaded
    },

    rotateColors() {
      localStorage.setItem(
        'plugin/agent-animation/colorscheme',
        this.globalState.isDarkMode ? ColorScheme.DarkMode : ColorScheme.LightMode
      )
    },

    async loadFileOrGzippedFile(name: string) {
      let filepath = `${this.subfolder}/${name}`

      try {
        // figure out which file to load with *? wildcards
        if (filepath.indexOf('*') > -1 || filepath.indexOf('?') > -1) {
          const zDataset = filepath.substring(1 + filepath.lastIndexOf('/'))
          const zSubfolder = filepath.substring(0, filepath.lastIndexOf('/'))

          // fetch list of files in this folder
          const { files } = await this.fileApi.getDirectory(zSubfolder)
          const matchingFiles = findMatchingGlobInFiles(files, zDataset)
          if (matchingFiles.length == 0) throw Error(`No files matched "${zDataset}"`)
          if (matchingFiles.length > 1)
            throw Error(`More than one file matched "${zDataset}": ${matchingFiles}`)
          filepath = `${zSubfolder}/${matchingFiles[0]}`
        }

        let content = ''

        if (filepath.endsWith('xml') || filepath.endsWith('gz')) {
          const blob = await this.fileApi.getFileBlob(filepath)
          const buffer = await blob.arrayBuffer()
          // recursively gunzip until it can gunzip no more:
          const unzipped = gUnzip(buffer)
          const text = new TextDecoder('utf-8').decode(unzipped)
          return text
        }
      } catch (e) {
        // oh no
      }

      const error = `Error loading ${filepath}`
      globalStore.commit('error', error)
      this.myState.statusMessage = error
      return ''
    },

    selectDropdown() {
      this.dropdownIsActive = !this.dropdownIsActive
    },

    selectPlan(plan: any) {
      // Set all plans to unselected
      for (let i = 0; i < this.plans.length; i++) {
        this.plans[i].$selected = 'false'
      }

      // Select new plan
      plan.$selected = 'true'

      this.selectedPlanIndex = this.plans.indexOf(plan)

      // Unselect all tours
      this.selectedTours = []

      this.selectDropdown()
      this.selectedPlan = plan
    },
  },
  async mounted() {
    globalStore.commit('setFullScreen', !this.thumbnail)

    this.myState.thumbnail = this.thumbnail
    this.myState.subfolder = this.subfolder

    if (!this.yamlConfig) this.buildRouteFromUrl()
    await this.getVizDetails()

    if (this.thumbnail) return

    this.showHelp = false
    this.updateLegendColors()

    this.myState.statusMessage = 'Loading carriers...'

    this.lsps = await this.loadLSPS()
    this.carriers = await this.loadCarriers()
    this.linksCsvData = await this.loadLinksCsv()

    // TESTS //

    await this.$nextTick() // update UI update before network load begins
    this.links = await this.loadNetwork()
    this.setMapCenter()
    this.myState.statusMessage = ''

    // Select the first carrier if the carriers are loaded
    // if (this.carriers.length) this.handleSelectCarrier(this.carriers[0])
    if (this.lsps.length) this.handleSelectLsp(this.lsps[0])
    if (this.lspShipmentHubChains.length > 0) {
      this.activeTab = "lspShipmentChains"
    } else {
      this.activeTab = "shipments"
    }

    this.selectedCarrier = this.lsps[0].resources.carrier[0].$id

    // Select the first tour if the tours are loaded

    if (this.lspChainTours.length) this.selectAllTours()

  },

  beforeDestroy() {
    this.myState.isRunning = false

    globalStore.commit('setFullScreen', false)
    this.$store.commit('setFullScreen', false)
  },
})

export default LogisticsPlugin
</script>

<style scoped lang="scss">
@import '@/styles.scss';

/* SCROLLBARS
     The emerging W3C standard is currently Firefox-only */
* {
  scrollbar-width: thin;
  scrollbar-color: #454 $steelGray;
}

/* And this works on Chrome/Edge/Safari */
*::-webkit-scrollbar {
  width: 10px;
}

*::-webkit-scrollbar-track {
  background: var(--bgPanel3);
}

*::-webkit-scrollbar-thumb {
  background-color: var(--textVeryPale);
  border-radius: 6px;
}

.carrier-viewer {
  position: absolute;
  top: 0;
  bottom: 0;
  pointer-events: none;
  min-height: $thumbnailHeight;
}

.container-1 {
  display: flex;
  height: 100%;
}

.carrier-viewer.hide-thumbnail {
  background: none;
}

.main-panel {
  position: relative;
  flex: 1;
}

h4 {
  border-top: 1px solid #bbb;
  margin: 1rem 0.25rem 0.5rem 0.25rem;
  padding-top: 0.25rem;
  font-weight: bold;
  font-size: 1.1rem;
}

.right-panel {
  color: var(--text);
  display: flex;
  flex-direction: column;
  font-size: 0.8rem;
  pointer-events: auto;
  background-color: var(--bgPanel3);
  width: 18rem;
  max-width: 18rem;
  padding: 0 0.25rem;
}

.nav {
  grid-area: title;
  display: flex;
  flex-direction: row;
  margin: 0 0;
  padding: 0 0.5rem 0 1rem;

  a {
    font-weight: bold;
    color: white;
    text-decoration: none;

    &.router-link-exact-active {
      color: white;
    }
  }

  p {
    margin: auto 0.5rem auto 0;
    padding: 0 0;
    color: white;
  }
}

.speed-block {
  margin-top: 1rem;
}

.legend-block {
  margin-top: 2rem;
}

.speed-slider {
  flex: 1;
  width: 100%;
  margin: 0rem 0.25rem 0.25rem 0rem;
  font-weight: bold;
}

.big {
  padding: 0rem 0;
  // margin-top: 1rem;
  font-size: 2rem;
  line-height: 3.75rem;
  font-weight: bold;
}

.anim {
  // background-color: #181919;
  pointer-events: auto;
}

.speed-label {
  font-size: 0.8rem;
  font-weight: bold;
}

.clock {
  grid-area: clock;
  width: 273px;
  background-color: #000000cc;
  border: 3px solid white;
  margin-bottom: 1.2rem;
  color: white;
}

.clock p {
  text-align: center;
  padding: 1rem 1rem;
}

.tooltip {
  padding: 5rem 5rem;
  background-color: #ccc;
  z-index: -1;
}

.panel-items {
  display: flex;
  flex-direction: column;
  margin: 0 0;
  max-height: 100%;
  height: 100%;
  width: 100%;
}

h3 {
  font-size: 1.2rem;
  padding: 0;
}

input {
  border: none;
  background-color: #235;
  color: #ccc;
}

.carrier {
  padding: 0.25rem 0.5rem;
  margin: 0 0rem;
  color: var(--text);
}

.carrierHub {
  padding: 0.25rem 0.5rem;
  margin: 0 0rem;
  color: var(--text);
}

.carrierHub {
  background: none;
}

.carrierHub:hover {
  color: var(--link);
}

.carrier:nth-of-type(odd) {
  background: var(--bgPanel2);
}

.carrier-details {
  font-weight: normal;
  margin-left: 0.5rem;
  animation: slide-up 0.25s ease;
  color: white;
}

.carrier-details .carrier:hover {
  cursor: pointer;
  background-color: $themeColorPale; // var(--bgBold);
}

.carrier:hover {
  color: var(--link);
}

.carrier-title {
  margin-top: 0.1rem;
  display: flex;
  flex-direction: row;
  font-weight: normal;

  i {
    opacity: 0.3;
    margin-top: 0.2rem;
    margin-left: -0.2rem;
    margin-right: 0.4rem;
  }
}

.carrier-title:hover {
  i {
    opacity: 0.7;
  }
}

.carrier.selected {
  font-weight: bold;
  background-color: $themeColorPale;
  box-shadow: 0 0 3px 0 rgba(0, 0, 0, 0.3) inset;
  color: white;
}

.carrier-list {
  user-select: none;
  flex: 1;
  overflow-y: auto;
  overflow-x: hidden;
  cursor: pointer;
}

.carrier-tours {
  display: flex;
  margin-bottom: 0.25rem;
}

#tourColor {
  width: 15px;
  // flex: .1;
  margin-right: 5px;
}

.lsp-tours {
  display: flex;
  margin-bottom: 0.25rem;
}

.lsp {
  padding: 0.25rem 0.5rem;
  margin: 0 0rem;
  color: var(--text);
}

.lsp:nth-of-type(odd) {
  background: var(--bgPanel2);
}

.lsp-details {
  font-weight: normal;
  margin-left: 0.5rem;
  animation: slide-up 0.25s ease;
  color: white;
}

.lsp-details .lsp:hover {
  cursor: pointer;
  background-color: $themeColorPale; // var(--bgBold);
}

.lsp:hover {
  color: var(--link);
}

.lsp-title {
  margin-top: 0.1rem;
  display: flex;
  flex-direction: row;

  i {
    opacity: 0.3;
    margin-top: 0.2rem;
    margin-left: -0.2rem;
    margin-right: 0.4rem;
  }
}

.lsp-title:hover {
  i {
    opacity: 0.7;
  }
}

.lsp.selected {
  font-weight: bold;
  background-color: $themeColorPale;
  box-shadow: 0 0 3px 0 rgba(0, 0, 0, 0.3) inset;
  color: white;
}

.lsp-list {
  user-select: none;
  flex: 1;
  overflow-y: auto;
  overflow-x: hidden;
  cursor: pointer;
}

.detail-area {
  user-select: none;
  flex: 1;
  overflow-x: hidden;
  cursor: pointer;
  margin: 0 0.25rem 0.25rem 0.25rem;
  // border-bottom: 1px solid #555;
}

.carrier-section {
  margin-top: 0.25rem;
  margin-bottom: 0.25rem;
}

@keyframes slide-up {
  0% {
    opacity: 0;
  }

  100% {
    opacity: 1;
  }
}

.playback-stuff {
  grid-area: playback;
  padding: 0rem 2rem 2rem 2rem;
  pointer-events: auto;
}

.leaf {
  padding-left: 0.5rem;
}

.leaf:hover {
  color: yellowgreen;
}

.tour.selected {
  background-color: var(--textFancy);
  font-weight: bold;
  color: var(--bgPanel3);
}

.shipment-in-tour {
  background-color: #497c7e;
}

.detail-list {
  width: 250px;
  overflow-y: auto;
  overflow-x: hidden;
}

.detail-list pre {
  font-family: 'Arial';
  padding: 0 0;
  line-height: 0.8rem;
  background-color: var(--bgPanel);
  color: var(--text);
}

.switches {
  display: flex;
  // margin: 0.25rem 0.25rem;

  p {
    flex: 1;
    margin: auto 0;
  }
}

.slider {
  flex: 4;
  margin-right: 0 1rem;
}

.detail-buttons {
  margin: 0 0.25rem 0.5rem 0.25rem;
  max-width: fit-content;
}

.switchbox {
  margin: 0 0.25rem 0.5rem 0.25rem;
}

.xmessage {
  position: absolute;
  bottom: 0;
  z-index: 10;
  background-color: var(--bgPanel2);
  padding: 0.5rem 1rem;
}

.dropdown {
  margin-bottom: 0.5rem;
}

@media only screen and (max-width: 640px) {
  .nav {
    padding: 0.5rem 0.5rem;
  }

  .clock {
    text-align: center;
  }

  .right-side {
    font-size: 0.7rem;
    margin-right: 0.25rem;
  }

  .big {
    padding: 0 0rem;
    margin-top: 0.5rem;
    font-size: 1.3rem;
    line-height: 2rem;
  }

  .side-section {
    margin-left: 0;
  }

  .extra-buttons {
    margin-right: 1rem;
  }
}
</style><|MERGE_RESOLUTION|>--- conflicted
+++ resolved
@@ -40,15 +40,9 @@
 
       b-field.detail-buttons(v-if="selectedLsp" size="is-small")
         // watch array and if the length changes, change value of boolean for v-if
-<<<<<<< HEAD
-        b-radio-button(v-if="checkIfDirectChain()" v-model="activeTab" native-value="shipments" size="is-small" type="is-warning")
-          span {{ $t('Shipment Chains') }}
-        b-radio-button(v-if="checkIfHubChain()" v-model="activeTab" native-value="lspShipmentChains" size="is-small" type="is-warning")
-=======
         b-radio-button(v-if="checkIfDirectChain()" v-model="activeTab" native-value="shipments" size="is-small" type="is-warning" @click.native="handleSelectCarrier(lspCarriers[0], false)")
           span {{ $t('Shipment Chains') }}
         b-radio-button(v-if="checkIfHubChain()" v-model="activeTab" native-value="lspShipmentChains" size="is-small" type="is-warning" @click.native="handleSelectCarrier(lspCarriers[0], false)")
->>>>>>> 8862a5dd
           span {{ $t('Shipment Chains') }}
         b-radio-button(v-model="activeTab" native-value="lspTours" style="50%" size="is-small" type="is-warning" @click.native="handleSelectLspButton(selectedLsp)")
           span {{ $t('LSP Tours') }}
@@ -72,11 +66,7 @@
             h6(name="" style="font-weight:bold" @click="getCarrierServicesForHubChain(selectedLsp)") {{"Hub Chain " + hubChain.chainIndex + ":"}}
             .carrier(v-for="carrier in hubChain.chainIds" :key="carrier"
               :class="{selected: carrier===selectedCarrier}"
-<<<<<<< HEAD
-              @click="handleSelectCarrier(carrier)")
-=======
               @click="handleSelectCarrier(carrier, true)")
->>>>>>> 8862a5dd
               .carrier-title {{ carrier }}
 
 
@@ -124,12 +114,8 @@
       .switchbox
         .switches(v-if="activeTab == 'shipments' || activeTab=='lspShipmentChains'")
           p {{$t('scaleSize')}}
-<<<<<<< HEAD
-          b-slider.slider(v-if="activeTab == 'shipments' || activeTab=='lspShipmentChains'" :tooltip="false" type="is-link" size="is-small" v-model="vizSettings.scaleFactor")
-=======
           b-slider.slider(v-if=" activeTab=='lspShipmentChains'" :tooltip="false" type="is-link" size="is-small" v-model="vizSettings.scaleFactor")
           b-slider.slider(v-if="activeTab == 'shipments'" :tooltip="false" type="is-link" size="is-small" v-model="vizSettings.scaleFactorShipments")
->>>>>>> 8862a5dd
         .addedSpace(v-if="activeTab == 'tours' || activeTab=='lspTours'")
           br
         .switches(v-if="activeTab == 'tours' || activeTab=='lspTours'")
@@ -1093,7 +1079,6 @@
         }
       });
       let i = 0
-<<<<<<< HEAD
 
       hubChains.forEach((hubChain: any) => {
         let hubChainCopy: hubChainIds = {
@@ -1109,23 +1094,6 @@
         i++
       });
 
-=======
-
-      hubChains.forEach((hubChain: any) => {
-        let hubChainCopy: hubChainIds = {
-          chainIds: [],
-          chainIndex: i
-        }
-
-        hubChain.logisticChainElement.forEach((chain: any) => {
-          hubChainCopy.chainIds.push(chain.$resourceId)
-          this.allCarrierHubIds.push(chain.$resourceId)
-        })
-        this.allHubChains.push(hubChainCopy)
-        i++
-      });
-
->>>>>>> 8862a5dd
       return this.allHubChains
     },
 
@@ -1137,12 +1105,6 @@
 
     // },
 
-<<<<<<< HEAD
-    handleSelectCarrier(carrierId: any) {
-
-      /// make new carrier specific data object with tours and shipments 
-      let carrier: any = {}
-=======
     handleSelectCarrier(carrierId: any, unselectAll: boolean) {
 
       /// make new carrier specific data object with tours and shipments 
@@ -1151,7 +1113,6 @@
       //   this.selectedCarrier = carrierId
       // }
 
->>>>>>> 8862a5dd
 
       if (typeOf(carrierId) == 'string') {
         carrier = this.carriers.find(c => c.$id === carrierId)
@@ -1182,10 +1143,7 @@
       if (!this.links) return
 
       const id = carrier.$id
-<<<<<<< HEAD
-=======
       console.log(carrier.$id)
->>>>>>> 8862a5dd
 
       this.vehicles = []
       this.shipments = []
@@ -1413,7 +1371,6 @@
         }
       }
 
-      console.log(this.lspPlan)
       // build new data object with shipment & shipment plan data
       try {
         for (let i = 0; i < this.lspPlan.shipmentPlans.shipmentPlan.length; i++) {

--- conflicted
+++ resolved
@@ -157,11 +157,7 @@
 
       let html = null
 
-<<<<<<< HEAD
-    const baseElement = baseValue ? `<p>+/- Base: ${roundDiff}</p>` : null
-=======
       if (Number.isFinite(value)) html = `<b>${column.name}</b><p>Value: ${precise(value)}</p>`
->>>>>>> 1a0ed13b
 
       let diff = value - baseValue
       if (Number.isFinite(baseValue)) {

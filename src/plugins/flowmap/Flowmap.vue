<template lang="pug">
  .flowmap-page 
    .flowmap(:class="{'hide-thumbnail': !thumbnail}"
            :style='{"background": urlThumbnail}'
            oncontextmenu="return false")

        .map-layout
          flow-map-layer.map-layer(v-if="centroids.length"
            :viewId="viewId"
            :props="mapProps")

        zoom-buttons(v-if="!thumbnail")

        .bottom-panel(v-if="!thumbnail")
          h1 {{`Hours ${slider.filterStartHour} - ${slider.filterEndHour}` }} 
          .button-row  
            time-slider.time-slider(v-if="isLoaded"
            :numHours="numHours"
            :hourlyTotals="hourlyTotals"
            :initial="[0, getMaxHour()]"
            :labels="labels"
<<<<<<< HEAD
            @hourSelected="filterByHour"
          )
    .right-side-panel
      b-select.form-select(aria-labelledby="lil-gui-name-2" v-model="vizDetails.colorScheme") 
=======
            :isDarkMode="isDarkMode"
            @hourSelected="filterByHour"
          )
    .right-side-panel
      .metric-label {{  $t('metrics') }}:
      .metric-buttons 
        button.button.is-small.metric-button(
          v-for="metric,i in vizDetails.metrics" :key="i"
          :style="{'color': 'white' , 'border': isDarkMode ? `1px solid white` : `1px solid #2A3C4F`, 'border-radius': '4px', 'backgroundColor': isDarkMode ? '#2a3c4f': '#2a3c4f'}" @click="handleClickedMetric(metric)"
          ) {{metric.label}}
      br
      .metric-label {{  $t('color scheme') }}:
      b-select.form-select(aria-labelledby="lil-gui-name-2" v-model="vizDetails.colorScheme" class="is-small")
>>>>>>> 74d88d86
        option(value="Blues") Blues
        option(value="BluGrn") BluGrn
        option(value="BluYl") BluYl
        option(value="BrwnYl") BrwnYl
        option(value="BuGn") BuGn
        option(value="BuPu") BuPu
        option(value="Burg") Burg
        option(value="BurgYl") BurgYl
        option(value="Cool") Cool
        option(value="DarkMint") DarkMint
        option(value="Emrld") Emrld
        option(value="GnBu") GnBu
        option(value="Grayish") Grayish
        option(value="Greens") Greens
        option(value="Greys") Greys
        option(value="Inferno") Inferno
        option(value="Magenta") Magenta
        option(value="Magma") Magma
        option(value="Mint") Mint
        option(value="Oranges") Oranges
        option(value="OrRd") OrRd
        option(value="OrYel") OrYel
        option(value="Peach") Peach
        option(value="Plasma") Plasma
        option(value="PinkYl") PinkYl
        option(value="PuBu") PuBu
        option(value="PuBuGn") PuBuGn
        option(value="PuRd") PuRd
        option(value="Purp") Purp
        option(value="Purples") Purples
        option(value="PurpOr") PurpOr
        option(value="RdPu") RdPu
        option(value="RedOr") RedOr
        option(value="Reds") Reds
        option(value="Sunset") Sunset
        option(value="SunsetDark") SunsetDark
        option(value="Teal") Teal
        option(value="TealGrn") TealGrn
        option(value="Viridis") Viridis
        option(value="Warm") Warm
        option(value="YlGn") YlGn
        option(value="YlGnBu") YlGnBu
        option(value="YlOrBr") YlOrBr
        option(value="YlOrRd") YlOrRd

      br
      b-checkbox.tight(v-model="vizDetails.animationEnabled")
        p Animation
      br
      b-checkbox.tight(v-model="vizDetails.clustering")
        p Clustering
<<<<<<< HEAD
      br
      p.control-label {{  $t('metrics') }}:
      //- .metric-buttons
      //-   button.button.is-small.metric-button(
      //-     v-for="metric,i in metrics" :key="metric.field"
      //-     :style="{'color': activeMetric===metric.field ? 'white' : buttonColors[i], 'border': `1px solid ${buttonColors[i]}`, 'border-right': `0.4rem solid ${buttonColors[i]}`,'border-radius': '4px', 'background-color': activeMetric===metric.field ? buttonColors[i] : isDarkMode ? '#333':'white'}"
      //-     @click="handleClickedMetric(metric)") {{ $i18n.locale === 'de' ? metric.name_de : metric.name_en }}
=======
>>>>>>> 74d88d86
</template>

<script lang="ts">
import { defineComponent } from 'vue'
import type { PropType } from 'vue'
import NewXmlFetcher from '@/workers/NewXmlFetcher.worker?worker'
import * as turf from '@turf/turf'
import VizConfigurator from '@/components/viz-configurator/VizConfigurator.vue'
import ZoomButtons from '@/components/ZoomButtons.vue'
import { FileSystemConfig, REACT_VIEW_HANDLES, VisualizationPlugin } from '@/Globals'
import FlowMapLayer from '@/plugins/flowmap/FlowMapLayer'
import HTTPFileSystem from '@/js/HTTPFileSystem'
import DashboardDataManager from '@/js/DashboardDataManager'
import globalStore from '@/store'
import YAML from 'yaml'
import util from '@/js/util'
import proj4 from 'proj4'
import TimeSlider from '@/plugins/flowmap/FlowMapTimeSlider.vue'
import { None } from 'vega'
import { error } from 'console'
import { formatBound } from '../matrix/local/vis-utils'
// import { Temporal } from 'temporal-polyfill'


interface Label {
  leftPct: string
  rightPct: string
  top: string
  text: string
}

interface Flow {
  o: string, // origin
  d: string, // destination
  v: number,
  h: number
}


const MyComponent = defineComponent({
  name: 'FlowMap',
  components: { FlowMapLayer, VizConfigurator, ZoomButtons, TimeSlider },
  // i18n,
  props: {
    config: Object,
    datamanager: { type: Object as PropType<DashboardDataManager> },
    root: { type: String, required: true },
    subfolder: { type: String, required: true },
    thumbnail: Boolean,
    yamlConfig: String,
    configFromDashboard: Object,
  },
  computed: {
    fileApi(): HTTPFileSystem {
      return new HTTPFileSystem(this.fileSystem, globalStore)
    },

    fileSystem(): FileSystemConfig {
      const svnProject: FileSystemConfig[] = this.$store.state.svnProjects.filter(
        (a: FileSystemConfig) => a.slug === this.root
      )
      if (svnProject.length === 0) {
        console.log('no such project')
        throw Error
      }
      return svnProject[0]
    },

    mapProps(): any {
      return {
        locations: this.centroids,
        flows: this.filteredFlows,
        dark: this.$store.state.isDarkMode,
        elapsed: this.elapsed,
        vizDetails: this.vizDetails,
        slider: this.slider
      }
    },

    urlThumbnail() {
      return this.thumbnailUrl
    },
  },


  watch: {
    '$store.state.viewState'() {
      if (!REACT_VIEW_HANDLES[this.viewId]) return
      REACT_VIEW_HANDLES[this.viewId]()
    },
    '$store.state.isDarkMode'() { 
      this.isDarkMode = this.$store.state.isDarkMode
    }
  },

  data() {
    return {
      isLoaded: false,
      boundaries: [] as any[],
      centroids: [] as any[],
      flows: [] as Flow[],
      filteredFlows: [] as Flow[],
      viewId: Math.floor(1e12 * Math.random()),
      statusText: 'Loading...',
      needsInitialMapExtent: true,
      myDataManager: this.datamanager || new DashboardDataManager(this.root, this.subfolder),
      thumbnailUrl: "url('assets/thumbnail.jpg') no-repeat;",

      resolvers: {} as { [id: number]: any },
      resolverId: 0,
      _roadFetcher: {} as any,

      startTime: Date.now(),
      elapsed: 0,
      animator: null as any,

      myState: {
        statusMessage: '',
        fileApi: undefined as HTTPFileSystem | undefined,
        fileSystem: undefined as FileSystemConfig | undefined,
        subfolder: '',
        thumbnail: false,
      },

      hourlyTotals: {
        headwayPerHour: new Float32Array(0)
      },
      hours: [] as number[],
      labels: [] as Label[],
      numHours: 0,
      selectedHour: 0,
<<<<<<< HEAD
=======
      datasets: [] as string[],
      isDarkMode: this.$store.state.isDarkMode,
>>>>>>> 74d88d86

      slider: {
        map: {} as any,
        isLoaded: false,
        population: [] as any[],
        numInfections: 0,
        coordinates: new Float64Array(1),
        deckOverlay: {} as any,
        startDate: '',
        // largestNumDailyInfections: 0,
        filterStartHour: 0,
        filterEndHour: 24,
        filteredFlows: [] as any,
        labels: ['', ''],
        csvStreamer: null as any,
        useMeters: true,
        radiusSlider: 250,
        range: [20, 1000],
        path: '',
        updating: true,
      },

      vizDetails: {
        title: 'test',
        description: '',
        thumbnail: '',
        zoom: 9.5,
        center: null as any | null,
        pitch: 0,
        bearing: 0,
        boundaries: '',
        boundariesJoinCol: '',
        boundariesLabels: '',
        boundariesLabel: '',
        boundariesCentroids: '',
        network: '',
        dataset: '',
<<<<<<< HEAD
        origin: '',
        destination: '',
        flow: '',
        colorScheme: 'teal',
=======
        colorScheme: 'Teal',
        metrics: [{
          label: '',
          dataset: '',
          origin: '',
          destination: '',
          flow: '',
          colorScheme: '',
        }],
>>>>>>> 74d88d86
        highlightColor: 'orange',
        fadeEnabled: true,
        fadeAmount: 50,
        animationEnabled: true,
        clustering: true,
        clusteringLevel: null as number | null,
        clusteringEnabled: true,
        locationLabelsEnabled: true,
        locationTotalsEnabled: true,
        pickable: true,
        opacity: null as number | null,
        fadeOpacityEnabled: true,
        outlineThickness: 0 as number | null,
        showOnlyTopFlows: null as number | null,
        maxTopFlowsDisplayNum: null as number | null,
      },
    }
  },

  async mounted() {
    try {
      this.$store.commit('setFullScreen', !this.thumbnail)

      this.myState.thumbnail = this.thumbnail

      // DataManager might be passed in from the dashboard; or we might be
      // in single-view mode, in which case we need to create one for ourselves
      this.myDataManager = this.datamanager || new DashboardDataManager(this.root, this.subfolder)
      this._roadFetcher = new NewXmlFetcher()

      await this.getVizDetails()

      if (this.vizDetails.title) this.$emit('title', this.vizDetails.title)

      if (this.thumbnail) {
        this.buildThumbnail()
        return
      }

      if (this.needsInitialMapExtent && (this.vizDetails.center || this.vizDetails.zoom)) {
        this.$store.commit('setMapCamera', {
          center: this.vizDetails.center,
          zoom: this.vizDetails.zoom || 9,
          bearing: this.vizDetails.bearing || 0,
          pitch: this.vizDetails.pitch || 0,
          longitude: this.vizDetails.center ? this.vizDetails.center[0] : 0,
          latitude: this.vizDetails.center ? this.vizDetails.center[1] : 0,
        })
        this.needsInitialMapExtent = false
      }

      // load the boundaries and the dataset, use promises so we can clear
      // the spinner when things are finished.  MUST be in this order
      // or the flowmap gets sad if dataset loads faster than boundaries do.
      await this.loadBoundaries()

      this.vizDetails = Object.assign({}, this.vizDetails)
      this.slider.labels = ['test', 'test']
      this.slider = Object.assign({}, this.slider)
      await this.configureData(this.vizDetails.metrics[0])

      this.$emit('isLoaded')

<<<<<<< HEAD
      this.vizDetails = Object.assign({}, this.vizDetails)
      this.slider.labels = ['test', 'test']
      this.slider = Object.assign({}, this.slider)


      this.statusText = ''
=======



      this.statusText = ''
      console.log(this.isDarkMode)
>>>>>>> 74d88d86

    } catch (e) {
      this.$emit('error', 'Flowmap' + e)
    }
  },

  beforeDestroy() {
    if (this._roadFetcher) this._roadFetcher.terminate()

    if (this.animator) window.cancelAnimationFrame(this.animator)

    // MUST delete the React view handle to prevent gigantic memory leak!
    delete REACT_VIEW_HANDLES[this.viewId]
  },

  methods: {
    async getVizDetails() {
      // Config was passed in from dashboard:
      if (this.configFromDashboard) {
        console.log('we have a dashboard')
        this.validateYAML()
        console.log(this.configFromDashboard)
        this.vizDetails = Object.assign({}, this.configFromDashboard) as any
        return
      }

      // Config is in a YAML file which we can parse
      const hasYaml = new RegExp('.*(yml|yaml)$').test(this.yamlConfig ?? '')
      if (hasYaml) {
        console.log('has yaml')
        await this.loadStandaloneYAMLConfig()
      }
      // No config at all; use the default
    },

    async buildThumbnail() {
      if (!this.myState.fileApi) return
      if (this.thumbnail && this.vizDetails.thumbnail) {
        try {
          const blob = await this.myState.fileApi.getFileBlob(
            this.myState.subfolder + '/' + this.vizDetails.thumbnail
          )
          const buffer = await blob.arrayBuffer()
          const base64 = util.arrayBufferToBase64(buffer)
          if (base64)
            this.thumbnailUrl = `center / cover no-repeat url(data:image/png;base64,${base64})`
        } catch (e) {
          console.error(e)
        }
      }
    },

    async validateYAML() { },

<<<<<<< HEAD
=======
    async handleClickedMetric(metric: string) {

      this.configureData(metric)

    },

>>>>>>> 74d88d86
    async loadStandaloneYAMLConfig() {
      if (!this.fileApi) return {}

      const config = this.yamlConfig ?? ''
      const filename = config.indexOf('/') > -1 ? config : this.subfolder + '/' + this.yamlConfig

      // 1. First try loading the file directly
      try {
        const text = await this.fileApi.getFileText(filename)
        this.vizDetails = Object.assign({}, YAML.parse(text))
        return
      } catch (err) {
        const message = '' + err
        if (message.startsWith('YAMLSemantic')) {
          this.$emit('error', `${filename}: ${message}`)
        }
        console.log(`${filename} not found, trying config folders`)
      }

      // 2. Try loading from a config folder instead
      const { vizes } = await this.fileApi.findAllYamlConfigs(this.subfolder)
      if (vizes[config]) {
        try {
          const text = await this.fileApi.getFileText(vizes[config])
          this.vizDetails = Object.assign({}, YAML.parse(text))
        } catch (err) {
          console.error(`Also failed to load ${vizes[config]}`)
        }
      }
    },

    fetchXML(props: { worker: any; slug: string; filePath: string; options?: any }) {
      let xmlWorker = props.worker

      xmlWorker.onmessage = (message: MessageEvent) => {
        // message.data will have .id and either .error or .xml
        const { resolve, reject } = this.resolvers[message.data.id]

        xmlWorker.terminate()

        if (message.data.error) reject(message.data.error)
        resolve(message.data.xml)
      }

      // save the promise by id so we can look it up when we get messages
      const id = this.resolverId++

      xmlWorker.postMessage({
        id,
        fileSystem: this.fileSystem,
        filePath: props.filePath,
        options: props.options,
      })

      const promise = new Promise((resolve, reject) => {
        this.resolvers[id] = { resolve, reject }
      })
      return promise
    },

    setupHourlyTotals() {
      this.numHours = this.getMaxHour()

      this.slider.filterStartHour = 0
      this.slider.filterEndHour = this.numHours

      this.hourlyTotals = {
        headwayPerHour: new Float32Array(this.numHours + 1)
      }

      this.flows.forEach(inf => {
        this.hourlyTotals.headwayPerHour[inf.h] += 1
      })

      // day labels
      const firstHour = "00:00"
      const lastHour = this.numHours + ":00"

      this.labels.push({ leftPct: '0', rightPct: 'auto', top: '2px', text: firstHour.toString() })
      this.labels.push({ leftPct: 'auto', rightPct: '0', top: '2px', text: lastHour.toString() })


      // if (this.labels[this.labels.length - 1].leftPct > 96.5) {
      //   this.labels[this.labels.length - 1].leftPct = 93
      // }
    },

    getMaxHour() {
      if (this.flows) {
        return this.flows.reduce(
          (maxHour, flow) => (flow.h > maxHour ? flow.h : maxHour),
          this.flows[0].h);
      } else {
        return 0
      }
    },

    async loadBoundaries() {
      let results: any = {}
      try {
        if (this.vizDetails.boundaries.startsWith('http')) {
          console.log('in http')
          const boundaries = await fetch(this.vizDetails.boundaries).then(async r => await r.json())
          this.boundaries = boundaries
        } else {
          // const boundaries = await this.fileApi.getFileJson(
          //   `${this.subfolder}/${this.vizDetails.boundaries}`
          // )
          const { files } = await this.fileApi.getDirectory(this.myState.subfolder)

          // Road network: first try the most obvious network filename:
<<<<<<< HEAD
          let network = this.vizDetails.network 
=======
          let network = this.vizDetails.network
>>>>>>> 74d88d86

          // if the obvious network file doesn't exist, just grab... the first network file:
          if (!network) {
            const allNetworks = files.filter(f => f.endsWith('network.xml.gz') && !f.startsWith('._'))
            if (allNetworks.length) network = allNetworks[0]
            else {
              // this.loadingText = 'No road network found.'
              console.error("no road network found.")
              network = ''
            }
          }
<<<<<<< HEAD

          // Departures: use them if we are in an output folder (and they exist)
          // let demandFiles = [] as string[]
          // if (this.myState.yamlConfig.indexOf('output_transitSchedule') > -1) {
          //   demandFiles = files.filter(f => f.endsWith('pt_stop2stop_departures.csv.gz'))
          // }
          // need to change this for general production

          const boundaries = this.fetchXML({
            worker: this._roadFetcher,
            slug: this.fileSystem.slug,
            filePath: this.myState.subfolder + '/' + network,
            options: { attributeNamePrefix: '' },
          })

=======

          // Departures: use them if we are in an output folder (and they exist)
          // let demandFiles = [] as string[]
          // if (this.myState.yamlConfig.indexOf('output_transitSchedule') > -1) {
          //   demandFiles = files.filter(f => f.endsWith('pt_stop2stop_departures.csv.gz'))
          // }
          // need to change this for general production

          const boundaries = this.fetchXML({
            worker: this._roadFetcher,
            slug: this.fileSystem.slug,
            filePath: this.myState.subfolder + '/' + network,
            options: { attributeNamePrefix: '' },
          })

>>>>>>> 74d88d86
          results = await Promise.all([boundaries])
        }
      } catch (e) {
        this.$emit('error', 'Boundaries: ' + e)
        console.error(e)
        return
      }
      this.boundaries = results[0].network.nodes.node
      this.calculateCentroids()
      this.setMapCenter()
    },

    filterByHour(hour: number) {
      let filterFlows = this.flows.reduce((acc: any, flow) => {
        if (flow.h == hour) {
          acc.push(flow);
        }
        return acc;
      }, []);


      this.filteredFlows = filterFlows
    },

    calculateCentroids() {
      const boundaryLabelField = this.vizDetails.boundariesLabels || this.vizDetails.boundariesLabel
      for (const feature of this.boundaries) {
        // let centroid
        // if (this.vizDetails.boundariesCentroids == '') {
        // centroid = feature.properties[this.vizDetails.boundariesCentroids]
        // if (!Array.isArray(centroid)) {
        //   centroid = centroid.split(',').map((c: any) => parseFloat(c))
        // }

        // Convert the location data
<<<<<<< HEAD
=======
        // don't hard code CRS
        // const [lon, lat] = Coords.toLngLat('EPSG:25832', 'EPSG:4326');

>>>>>>> 74d88d86
        const [lon, lat] = proj4('EPSG:25832', 'EPSG:4326', [parseFloat(feature.x), parseFloat(feature.y)]);

        this.centroids.push({
          id: feature.id,
          lon: lon,
          lat: lat,
        })


        // } else {
        //   centroid = turf.centerOfMass(feature as any) as any

        //   if (feature.properties[boundaryLabelField]) {
        //     centroid.properties.label = feature.properties[boundaryLabelField]
        //   }
        //   centroid.properties.id = '' + feature.properties[this.vizDetails.boundariesJoinCol]

        //   this.centroids.push({
        //     id: `${centroid.properties.id}`,
        //     lon: centroid.geometry.coordinates[0],
        //     lat: centroid.geometry.coordinates[1],
        //   })
        // }
      }
      // console.log({ centroids: this.centroids })
      // for (const c of this.centroids) console.log(`${c.id},${c.lon},${c.lat}`)
    },

    async setMapCenter() {
      // If user gave us the center, use it
      if (this.vizDetails.center) {
        if (typeof this.vizDetails.center == 'string') {
          this.vizDetails.center = this.vizDetails.center.split(',').map(Number)
        }

        this.$store.commit('setMapCamera', {
          longitude: this.vizDetails.center[0],
          latitude: this.vizDetails.center[1],
          bearing: 0,
          pitch: 0,
          zoom: this.vizDetails.zoom || 10, // use 10 default if we don't have a zoom
          jump: false,
        })
        return
      }

      // user didn't give us the center, so calculate it
      if (!this.centroids.length) return

      let samples = 0
      let longitude = 0
      let latitude = 0

      const numCentroids = this.centroids.length

      const gap = 256
      for (let i = 0; i < numCentroids; i += gap) {

        longitude += this.centroids[i].lon
        latitude += this.centroids[i].lat
        samples++
      }

      longitude = longitude / samples
      latitude = latitude / samples

      const currentView = this.$store.state.viewState

      if (longitude && latitude) {
        this.$store.commit('setMapCamera', {
          longitude,
          latitude,
          bearing: currentView.bearing,
          pitch: currentView.pitch,
          zoom: this.vizDetails.zoom || currentView.zoom,
          jump: false,
        })
      }
    },

<<<<<<< HEAD
    async loadDataset() {

      const { files } = await this.fileApi.getDirectory(this.myState.subfolder + "/analysis/pt/")

      const datasets:any = []
      const allDatasets = files.filter(f => f.endsWith('.csv') && !f.startsWith('._'))
      if (allDatasets.length) {
        allDatasets.forEach(dataset => {
          datasets.push(dataset)
        })
        console.log(datasets)

      }

      else {
      // this.loadingText = 'No road network found.'
      console.error("no datasets found.")
      }
=======
    async configureData(datasetInfo: any) {
      // Use config columns for origin/dest/flow -- if they exist
      this.vizDetails.colorScheme = datasetInfo.colorScheme
      const oColumn = datasetInfo.origin || 'origin'
      const dColumn = datasetInfo.destination || 'destination'
      const flowColumn = datasetInfo.flow || 'flow'
      const hourColumn = 'departureHour'
>>>>>>> 74d88d86

      try {
        this.vizDetails.dataset = datasetInfo.dataset
        console.log(this.vizDetails)
        const dataset = await this.myDataManager.getDataset(this.vizDetails, {
          subfolder: this.subfolder,
        })
        // this.datamanager.addFilterListener(this.config, this.handleFilterChanged)
        console.log('dataset:', dataset)

        const data = dataset.allRows || ({} as any)
<<<<<<< HEAD
        console.log(dataset)

        // Use config columns for origin/dest/flow -- if they exist
        const oColumn = this.vizDetails.origin || 'origin'
        const dColumn = this.vizDetails.destination || 'destination'
        const flowColumn = this.vizDetails.flow || 'flow'
        const hourColumn = 'departureHour'

=======
>>>>>>> 74d88d86
        if (!(oColumn in data)) this.$emit('error', `Column ${oColumn} not found`)
        if (!(dColumn in data)) this.$emit('error', `Column ${dColumn} not found`)
        if (!(flowColumn in data)) this.$emit('error', `Column ${flowColumn} not found`)

        const origin = data[oColumn].values
        const destination = data[dColumn].values
        const count = data[flowColumn].values
        const hours = data[hourColumn].values



        const flows = [] as any[]
        for (let i = 0; i < origin.length; i++) {
          try {
            flows.push({
              o: "pt_" + `${origin[i]}`,
              d: "pt_" + `${destination[i]}`,
              v: count[i],
              h: hours[i]
            })
          } catch {
            // missing data; ignore
          }
        }
        this.flows = flows
        this.filteredFlows = this.flows
        this.setupHourlyTotals()
<<<<<<< HEAD
=======
        this.isLoaded = true


>>>>>>> 74d88d86
      } catch (e) {
        console.log('' + e)
        this.flows = []
        this.$emit('error', '' + e)
      }

<<<<<<< HEAD
      this.isLoaded = true

    },
=======
    }
>>>>>>> 74d88d86
  },
})

export default MyComponent
</script>

<style scoped lang="scss">
@import '@/styles.scss';

.flowmap {
  position: relative;
  top: 0;
  bottom: 0;
  left: 0;
  right: 0;
  // display: flex;
  flex: 8;
  min-height: $thumbnailHeight;
  background: url('assets/thumbnail.jpg') center / cover no-repeat;
  z-index: -1;
}

.deck-map {
  width: 100%;
  display: flex;
  flex-direction: row !important;
  height: 100%;
}

.flowmap.hide-thumbnail {
  background: none;
  z-index: 0;
}

<<<<<<< HEAD
=======
.metric-buttons {
  display: flex;
  flex-direction: column;
  gap: 5px;
  width: max-content;
  margin: 0.25rem 0.5rem 0.5rem 0;
}

.metric-button {
  border-radius: 0;
  width: 100%;
  flex: 1;
}

.metric-button:hover {
  background-color: #FFF !important;
  color: #000 !important;
}


.metric-label {
  font-weight: bold;
  font-size: 1.3rem;
}

>>>>>>> 74d88d86
.button-row {
  grid-row: 1 / 2;
  grid-column: 1 / 2;
  // display: flex;
  flex-direction: row;
  margin-bottom: 0.5rem;
  color: white;

  p {
    font-size: 1.1rem;
  }
}

.time-slider {
  color: #000;
}

.map-layout {
  position: absolute;
  top: 0;
  bottom: 0;
  left: 0;
  right: 0;
  display: flex;
  flex-direction: column;
}

.title-panel {
  position: absolute;
  top: 0;
  left: 0;
  padding: 0 1rem 0.25rem 2rem;
  background-color: var(--bgPanel);
  filter: $filterShadow;
  z-index: 2;
}

.map-layout {
  position: relative;
  height: 100%;
  width: 100%;
}

.map-complications {
  display: flex;
  position: absolute;
}

.right-side-panel {
  flex: 1;
  padding-left: 15px;
<<<<<<< HEAD
=======

  p:hover {
    font-weight: bold !important;
    color: #C6C1B9;
  }

  .b-checkbox.checkbox:not(.button):hover {
    font-weight: bold !important;
    color: #C6C1B9;
  }
>>>>>>> 74d88d86
}

.bottom-panel {
  position: absolute;
  bottom: 1rem;
  font-size: 0.8rem;
  width: 50%;
  pointer-events: auto;
  margin: auto auto 0rem 0rem;
  padding: 0.25rem;
  filter: drop-shadow(0px 2px 4px #22222233);
  background-color: var(--bgPanel);

  p {
    margin-right: 1rem;
  }

  p:hover {
    color: var(--link);
  }
}


.time-slider-component {
  width: -webkit-fill-available;
}

.control {
  padding-right: 1rem;
}


.time-slider-component {
  width: -webkit-fill-available;
}

.control {
  padding-right: 1rem;
}

.panel-items {
  display: flex;
  flex-direction: column;
  padding: 0.5rem 0.5rem;
  margin-bottom: 5px;
  width: 16rem;
  background-color: var(--bgPanel);
  border-radius: 3px;
  overflow: visible;
  // overflow-x: hidden;
}

.panel-item {
  h3 {
    line-height: 1.7rem;
  }

  p {
    font-size: 0.9rem;
  }
}

.is-small {
  font-size: 0.875rem;
  height: 30px;
}

.map-layer {
  flex: 1;
}

.tight {
  margin-left: 0;
  margin-right: 0;
  padding: 0;
}

@media only screen and (max-width: 640px) {}
</style><|MERGE_RESOLUTION|>--- conflicted
+++ resolved
@@ -19,12 +19,6 @@
             :hourlyTotals="hourlyTotals"
             :initial="[0, getMaxHour()]"
             :labels="labels"
-<<<<<<< HEAD
-            @hourSelected="filterByHour"
-          )
-    .right-side-panel
-      b-select.form-select(aria-labelledby="lil-gui-name-2" v-model="vizDetails.colorScheme") 
-=======
             :isDarkMode="isDarkMode"
             @hourSelected="filterByHour"
           )
@@ -38,7 +32,6 @@
       br
       .metric-label {{  $t('color scheme') }}:
       b-select.form-select(aria-labelledby="lil-gui-name-2" v-model="vizDetails.colorScheme" class="is-small")
->>>>>>> 74d88d86
         option(value="Blues") Blues
         option(value="BluGrn") BluGrn
         option(value="BluYl") BluYl
@@ -90,16 +83,6 @@
       br
       b-checkbox.tight(v-model="vizDetails.clustering")
         p Clustering
-<<<<<<< HEAD
-      br
-      p.control-label {{  $t('metrics') }}:
-      //- .metric-buttons
-      //-   button.button.is-small.metric-button(
-      //-     v-for="metric,i in metrics" :key="metric.field"
-      //-     :style="{'color': activeMetric===metric.field ? 'white' : buttonColors[i], 'border': `1px solid ${buttonColors[i]}`, 'border-right': `0.4rem solid ${buttonColors[i]}`,'border-radius': '4px', 'background-color': activeMetric===metric.field ? buttonColors[i] : isDarkMode ? '#333':'white'}"
-      //-     @click="handleClickedMetric(metric)") {{ $i18n.locale === 'de' ? metric.name_de : metric.name_en }}
-=======
->>>>>>> 74d88d86
 </template>
 
 <script lang="ts">
@@ -231,11 +214,8 @@
       labels: [] as Label[],
       numHours: 0,
       selectedHour: 0,
-<<<<<<< HEAD
-=======
       datasets: [] as string[],
       isDarkMode: this.$store.state.isDarkMode,
->>>>>>> 74d88d86
 
       slider: {
         map: {} as any,
@@ -273,12 +253,6 @@
         boundariesCentroids: '',
         network: '',
         dataset: '',
-<<<<<<< HEAD
-        origin: '',
-        destination: '',
-        flow: '',
-        colorScheme: 'teal',
-=======
         colorScheme: 'Teal',
         metrics: [{
           label: '',
@@ -288,7 +262,6 @@
           flow: '',
           colorScheme: '',
         }],
->>>>>>> 74d88d86
         highlightColor: 'orange',
         fadeEnabled: true,
         fadeAmount: 50,
@@ -352,20 +325,11 @@
 
       this.$emit('isLoaded')
 
-<<<<<<< HEAD
-      this.vizDetails = Object.assign({}, this.vizDetails)
-      this.slider.labels = ['test', 'test']
-      this.slider = Object.assign({}, this.slider)
-
-
-      this.statusText = ''
-=======
 
 
 
       this.statusText = ''
       console.log(this.isDarkMode)
->>>>>>> 74d88d86
 
     } catch (e) {
       this.$emit('error', 'Flowmap' + e)
@@ -420,15 +384,12 @@
 
     async validateYAML() { },
 
-<<<<<<< HEAD
-=======
     async handleClickedMetric(metric: string) {
 
       this.configureData(metric)
 
     },
 
->>>>>>> 74d88d86
     async loadStandaloneYAMLConfig() {
       if (!this.fileApi) return {}
 
@@ -540,11 +501,7 @@
           const { files } = await this.fileApi.getDirectory(this.myState.subfolder)
 
           // Road network: first try the most obvious network filename:
-<<<<<<< HEAD
-          let network = this.vizDetails.network 
-=======
           let network = this.vizDetails.network
->>>>>>> 74d88d86
 
           // if the obvious network file doesn't exist, just grab... the first network file:
           if (!network) {
@@ -556,7 +513,6 @@
               network = ''
             }
           }
-<<<<<<< HEAD
 
           // Departures: use them if we are in an output folder (and they exist)
           // let demandFiles = [] as string[]
@@ -572,23 +528,6 @@
             options: { attributeNamePrefix: '' },
           })
 
-=======
-
-          // Departures: use them if we are in an output folder (and they exist)
-          // let demandFiles = [] as string[]
-          // if (this.myState.yamlConfig.indexOf('output_transitSchedule') > -1) {
-          //   demandFiles = files.filter(f => f.endsWith('pt_stop2stop_departures.csv.gz'))
-          // }
-          // need to change this for general production
-
-          const boundaries = this.fetchXML({
-            worker: this._roadFetcher,
-            slug: this.fileSystem.slug,
-            filePath: this.myState.subfolder + '/' + network,
-            options: { attributeNamePrefix: '' },
-          })
-
->>>>>>> 74d88d86
           results = await Promise.all([boundaries])
         }
       } catch (e) {
@@ -624,12 +563,9 @@
         // }
 
         // Convert the location data
-<<<<<<< HEAD
-=======
         // don't hard code CRS
         // const [lon, lat] = Coords.toLngLat('EPSG:25832', 'EPSG:4326');
 
->>>>>>> 74d88d86
         const [lon, lat] = proj4('EPSG:25832', 'EPSG:4326', [parseFloat(feature.x), parseFloat(feature.y)]);
 
         this.centroids.push({
@@ -710,26 +646,6 @@
       }
     },
 
-<<<<<<< HEAD
-    async loadDataset() {
-
-      const { files } = await this.fileApi.getDirectory(this.myState.subfolder + "/analysis/pt/")
-
-      const datasets:any = []
-      const allDatasets = files.filter(f => f.endsWith('.csv') && !f.startsWith('._'))
-      if (allDatasets.length) {
-        allDatasets.forEach(dataset => {
-          datasets.push(dataset)
-        })
-        console.log(datasets)
-
-      }
-
-      else {
-      // this.loadingText = 'No road network found.'
-      console.error("no datasets found.")
-      }
-=======
     async configureData(datasetInfo: any) {
       // Use config columns for origin/dest/flow -- if they exist
       this.vizDetails.colorScheme = datasetInfo.colorScheme
@@ -737,7 +653,6 @@
       const dColumn = datasetInfo.destination || 'destination'
       const flowColumn = datasetInfo.flow || 'flow'
       const hourColumn = 'departureHour'
->>>>>>> 74d88d86
 
       try {
         this.vizDetails.dataset = datasetInfo.dataset
@@ -749,17 +664,6 @@
         console.log('dataset:', dataset)
 
         const data = dataset.allRows || ({} as any)
-<<<<<<< HEAD
-        console.log(dataset)
-
-        // Use config columns for origin/dest/flow -- if they exist
-        const oColumn = this.vizDetails.origin || 'origin'
-        const dColumn = this.vizDetails.destination || 'destination'
-        const flowColumn = this.vizDetails.flow || 'flow'
-        const hourColumn = 'departureHour'
-
-=======
->>>>>>> 74d88d86
         if (!(oColumn in data)) this.$emit('error', `Column ${oColumn} not found`)
         if (!(dColumn in data)) this.$emit('error', `Column ${dColumn} not found`)
         if (!(flowColumn in data)) this.$emit('error', `Column ${flowColumn} not found`)
@@ -787,25 +691,16 @@
         this.flows = flows
         this.filteredFlows = this.flows
         this.setupHourlyTotals()
-<<<<<<< HEAD
-=======
         this.isLoaded = true
 
 
->>>>>>> 74d88d86
       } catch (e) {
         console.log('' + e)
         this.flows = []
         this.$emit('error', '' + e)
       }
 
-<<<<<<< HEAD
-      this.isLoaded = true
-
-    },
-=======
     }
->>>>>>> 74d88d86
   },
 })
 
@@ -840,8 +735,6 @@
   z-index: 0;
 }
 
-<<<<<<< HEAD
-=======
 .metric-buttons {
   display: flex;
   flex-direction: column;
@@ -867,7 +760,6 @@
   font-size: 1.3rem;
 }
 
->>>>>>> 74d88d86
 .button-row {
   grid-row: 1 / 2;
   grid-column: 1 / 2;
@@ -919,8 +811,6 @@
 .right-side-panel {
   flex: 1;
   padding-left: 15px;
-<<<<<<< HEAD
-=======
 
   p:hover {
     font-weight: bold !important;
@@ -931,7 +821,6 @@
     font-weight: bold !important;
     color: #C6C1B9;
   }
->>>>>>> 74d88d86
 }
 
 .bottom-panel {
@@ -948,19 +837,6 @@
   p {
     margin-right: 1rem;
   }
-
-  p:hover {
-    color: var(--link);
-  }
-}
-
-
-.time-slider-component {
-  width: -webkit-fill-available;
-}
-
-.control {
-  padding-right: 1rem;
 }
 
 

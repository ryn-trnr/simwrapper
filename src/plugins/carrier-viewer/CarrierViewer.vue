<template lang="pug">
.carrier-viewer(:class="{'hide-thumbnail': !thumbnail}"
        :style='{"background": urlThumbnail}' oncontextmenu="return false" :id="`container-${linkLayerId}`")

  .main-panel
    tour-viz.anim(v-if="!thumbnail"
                  :activeTab="activeTab"
                  :shipments="shownShipments"
                  :depots="shownDepots"
                  :legs="shownLegs"
                  :stopActivities="stopActivities"
                  :dark="globalState.isDarkMode"
                  :center="vizDetails.center"
                  :viewId="linkLayerId"
                  :settings="vizSettings"
                  :numSelectedTours="selectedTours.length"
                  :onClick="handleClick")
    ZoomButtons(v-if="!thumbnail")

  .right-panel(v-if="!thumbnail" :darkMode="true")

      h3(style="margin-left: 0.25rem" v-if="carriers.length") {{ $t('carriers')}}

      .carrier-list
        .carrier(v-for="carrier in carriers" :key="carrier.$id"
                :class="{selected: carrier.$id===selectedCarrier}"
                @click="handleSelectCarrier(carrier)"
        )
          .carrier-title {{ carrier.$id }}

      h4 {{ selectedCarrier || 'Details' }}


      b-field.detail-buttons(v-if="selectedCarrier" size="is-small")

        b-radio-button(v-model="activeTab" native-value="shipments" size="is-small" type="is-warning")
          span {{ $t('shipments') }}
        b-radio-button(v-model="activeTab" native-value="tours" size="is-small" type="is-warning")
          span {{ $t('tours') }}
        b-radio-button(v-model="activeTab" native-value="vehicles" size="is-small" type="is-warning")
          span {{ $t('vehicles') }}
        b-radio-button(v-if="this.services.length" v-model="activeTab" native-value="services" size="is-small" type="is-warning")
          span {{ $t('services') }}

      .detail-area
        .shipments(v-if="activeTab=='shipments'")
            span {{ $t('shipments')}}: {{ shipments.length}}
            .leaf.tour(v-for="shipment,i in shipments" :key="`${i}-${shipment.$id}`"
                @click="handleSelectShipment(shipment)"
                :class="{selected: shipment==selectedShipment, 'shipment-in-tour': shipmentIdsInTour.includes(shipment.$id)}"
            ) {{ `${shipment.$id}: ${shipment.$from}-${shipment.$to}` }}

        .tours(v-if="activeTab=='tours'")
            span {{ $t('tours')}}: {{ tours.length}}
            .leaf.tour(v-for="tour,i in tours" :key="`${i}-${tour.$id}`"
                @click="handleSelectTour(tour)"
                :class="{selected: selectedTours.includes(tour)}") {{ `${tour.vehicleId}` }}

        .vehicles(v-if="activeTab=='vehicles'")
            span {{ $t('vehicles')}}: {{ vehicles.length}}
            .leaf.tour(v-for="veh,i in vehicles" :key="`${i}-${veh.$id}`") {{ veh.$id }}

        .services(v-if="activeTab=='services'")
            span {{ $t('services')}}: {{ services.length}}
            .leaf.tour(v-for="service,i in services" :key="`${i}-${service.$id}`") {{ `${service.$id}` }}

      p &nbsp;{{$t('scaleSize')}}
      .switches
        b-slider.slider(:tooltip="false" type="is-link" size="is-small" v-model="vizSettings.scaleFactor")
        b-switch(v-model="vizSettings.simplifyTours")
          span(v-html="$t('flatten')")

</template>

<script lang="ts">
const i18n = {
  messages: {
    en: {
      carriers: 'Carriers',
      vehicles: 'VEHICLES',
      services: 'SERVICES',
      shipments: 'SHIPMENTS',
      tours: 'TOURS',
      pickup: 'Pickup',
      delivery: 'Delivery',
      flatten: 'Simplify&nbsp;tours',
      scaleSize: 'Scale widths',
      scaleFactor: 'Width',
    },
    de: {
      carriers: 'Unternehmen',
      vehicles: 'FAHRZEUGE',
      services: 'BETRIEBE',
      shipments: 'LIEFERUNGEN',
      tours: 'TOUREN',
      pickup: 'Abholung',
      delivery: 'Lieferung',
    },
  },
}

import { Vue, Component, Prop, Watch } from 'vue-property-decorator'
import VueSlider from 'vue-slider-component'
import { ToggleButton } from 'vue-js-toggle-button'
import readBlob from 'read-blob'
import YAML from 'yaml'
import naturalSort from 'javascript-natural-sort'
import colorMap from 'colormap'
import pako from '@aftersim/pako'
import { blobToArrayBuffer, blobToBinaryString } from 'blob-util'
import * as coroutines from 'js-coroutines'

import globalStore from '@/store'
import CollapsiblePanel from '@/components/CollapsiblePanel.vue'
import DetailsPanel from './DetailsPanel.vue'
import HTTPFileSystem from '@/js/HTTPFileSystem'
import LegendColors from '@/components/LegendColors'
import PlaybackControls from '@/components/PlaybackControls.vue'
import SettingsPanel from '@/components/SettingsPanel.vue'
import ZoomButtons from '@/components/ZoomButtons.vue'
import { parseXML } from '@/js/util'

import NetworkHelper from '@/workers/NetworkHelper'
import TourViz from './TourViz'

import {
  FileSystem,
  LegendItem,
  LegendItemType,
  FileSystemConfig,
  VisualizationPlugin,
  LIGHT_MODE,
  DARK_MODE,
  REACT_VIEW_HANDLES,
  ColorScheme,
} from '@/Globals'

naturalSort.insensitive = true

// An ActivityLocation is a link on which activities occur.
// A location can have multiple visits on a tour!
// Visits can have multiple pickups/dropoffs.
interface ActivityLocation {
  link: string
  midpoint: number[]
  visits: any[]
  label: string
  tour: any
  details?: any
  ptFrom: number[]
  ptTo: number[]
}

@Component({
  i18n,
  components: {
    CollapsiblePanel,
    DetailsPanel,
    LegendColors,
    PlaybackControls,
    SettingsPanel,
    ToggleButton,
    TourViz,
    VueSlider,
    ZoomButtons,
  } as any,
})
class CarrierPlugin extends Vue {
  @Prop({ required: true })
  private root!: string

  @Prop({ required: true })
  private subfolder!: string

  @Prop({ required: false })
  private yamlConfig!: string

  @Prop({ required: false })
  private config!: any

  @Prop({ required: false })
  private thumbnail!: boolean

  private linkLayerId = Math.random()

  private vizSettings = {
    simplifyTours: false,
    scaleShipmentSizes: true,
    scaleFactor: 0, // 0 means don't scale at all
  }

  private vizDetails = {
    network: '',
    carriers: '',
    projection: '',
    title: '',
    description: '',
    thumbnail: '',
    center: [13.4, 52.5],
  }

  public myState = {
    statusMessage: '',
    isRunning: false,
    fileApi: undefined as HTTPFileSystem | undefined,
    fileSystem: undefined as FileSystemConfig | undefined,
    subfolder: '',
    yamlConfig: '',
    thumbnail: true,
    data: [] as any[],
  }

  private searchTerm: string = ''
  private searchEnabled = false

  private globalState = globalStore.state
  private isLoaded = true
  private showHelp = false
  private activeTab = 'shipments'

  private speedStops = [-10, -5, -2, -1, -0.5, -0.25, 0, 0.25, 0.5, 1, 2, 5, 10]
  private speed = 1

  private legendBits: any[] = []

  private links: any = {}

  private toggleTours = true
  private toggleVehicles = true
  private toggleShipments = true
  private toggleServices = true

  private detailContent = ''

  private carriers: any[] = []
  private vehicles: any[] = []
  private shipments: any[] = []
  private shipmentLookup = {} as any // keyed on $id
  private services: any[] = []
  private stopActivities: any[] = []
  private tours: any[] = []

  private shownShipments: any[] = []
  private shipmentIdsInTour: any[] = []

  private depots = [] as any
  private shownDepots = [] as any

  private shownLegs: {
    count: number
    shipmentsOnBoard: string[]
    totalSize: number
    points: number[][]
    tour: any
    color: number[]
    type: string
  }[] = []

  private selectedCarrier = ''
  private selectedTours: any[] = []
  private selectedShipment: any = null

  public buildFileApi() {
    const filesystem = this.getFileSystem(this.root)
    this.myState.fileApi = new HTTPFileSystem(filesystem)
    this.myState.fileSystem = filesystem
  }

  private handleSelectShipment(shipment: any) {
    console.log({ shipment })

    if (this.selectedShipment === shipment) {
      this.selectedShipment = null
      this.shownShipments = []

      // if everything is deselected, reset view
      if (!this.selectedTours.length) {
        const carrier = this.carriers.filter(c => c.$id == this.selectedCarrier)
        this.selectedCarrier = ''
        this.handleSelectCarrier(carrier[0])
      }

      return
    }

    this.shownShipments = this.shipments.filter(s => s.$id === shipment.$id)
    this.selectedShipment = shipment
  }

  private processActivitiesInTour(tour: any): {
    shipmentIdsInTour: any[]
    stopActivities: ActivityLocation[]
  } {
    const shipmentIdsInTour: any[] = []
    let stopCount = 0

    // link ID is the lookup key for activity locations.
    // BUT, since link-IDs are often numbers, we must always
    // prepend an "L" to the link-id so that the key order
    // is stable and based on insertion order.
    const locations: { [link: string]: ActivityLocation } = {}

    // figure out depot location as our starting point
    let vehicle = this.vehicles.filter(v => v.$id === tour.vehicleId)[0]

    const depotLink = this.links[vehicle.$depotLinkId]
    let linkMidpoint = [0.5 * (depotLink[0] + depotLink[2]), 0.5 * (depotLink[1] + depotLink[3])]
    let prevLocation = vehicle.$depotLinkId

    // store starting location
    locations[`L${vehicle.$depotLinkId}`] = {
      link: vehicle.$depotLinkId,
      midpoint: linkMidpoint,
      visits: [{ pickup: [], delivery: [], service: [] }],
      label: '',
      tour,
      details: {},
      ptFrom: [depotLink[0], depotLink[1]],
      ptTo: [depotLink[2], depotLink[3]],
    }

    for (const activity of tour.plan) {
<<<<<<< HEAD
      if (activity.$shipmentId) {
        inTour.push(activity.$shipmentId)

        // build list of stop locations -- this is inefficient, should use a map not an array
        const shipment = this.shipments.find(s => s.$id === activity.$shipmentId)
        const link = activity.$type === 'pickup' ? shipment.$from : shipment.$to
        // skip duplicate pickups/dropoffs at this location
        if (stopMidpoints.length && stopMidpoints[stopMidpoints.length - 1].link === link) {
          continue
        }
        const ptFrom = [this.links[link][0], this.links[link][1]]
        const ptTo = [this.links[link][2], this.links[link][3]]

        const midpoint = [
          0.5 * (this.links[link][0] + this.links[link][2]),
          0.5 * (this.links[link][1] + this.links[link][3]),
        ]

        const details = Object.assign({}, shipment)
        delete details.from
        delete details.fromX
        delete details.fromY
        delete details.to
        delete details.toX
        delete details.toY
        delete details.id

        stopMidpoints.push({
          id: shipment.$id,
          type: activity.$type === 'pickup' ? this.$t('pickup') : this.$t('delivery'),
          count: stopCount++,
=======
      if (!activity.$shipmentId) continue

      shipmentIdsInTour.push(activity.$shipmentId)

      const shipment = this.shipmentLookup[activity.$shipmentId]
      if (!shipment) continue

      const link = (activity.$type === 'pickup' ? shipment.$from : shipment.$to) as string
      const ptFrom = [this.links[link][0], this.links[link][1]]
      const ptTo = [this.links[link][2], this.links[link][3]]
      const midpoint = [0.5 * (ptFrom[0] + ptTo[0]), 0.5 * (ptFrom[1] + ptTo[1])]

      // pickup,delivery,service - translated for UI
      const actType = this.$t(activity.$type)
      // get details: remove coords, IDs, that we don't need to show the user in UI.
      const { from, fromX, fromY, to, toX, toY, id, ...details } = shipment

      const act = {
        id: shipment.$id,
        type: actType,
        count: stopCount++,
        link,
        midpoint,
        label: '',
        tour,
        details,
        ptFrom,
        ptTo,
      }

      // where to store it? same or new location?
      if (link == prevLocation) {
        // same loc as last activity
        locations[`L${link}`].visits[locations[`L${link}`].visits.length - 1][activity.$type].push(
          act
        )
      } else if (`L${link}` in locations) {
        // previously-visited location. Start a new visit!
        const visit = { pickup: [], delivery: [], service: [] } as any
        visit[activity.$type].push(act) // so gets saved in either pickup[] or delivery[]
        locations[`L${link}`].visits.push(visit)
      } else {
        // never been here before
        const visit = { pickup: [], delivery: [], service: [] } as any
        visit[activity.$type].push(act)
        locations[`L${link}`] = {
>>>>>>> 37921b9f
          link,
          midpoint,
          label: '',
          tour,
          details,
          ptFrom,
          ptTo,
          visits: [visit],
        }
      }
      prevLocation = link
    }

    // convert to an array, insertion order is stable value order
    const stopActivities = Object.values(locations)

    // set stop labels: use count for all but the first one
    for (let sCount = 0; sCount < stopActivities.length; sCount++) {
      stopActivities[sCount].label = `${sCount}`
    }
    stopActivities[0].label = 'Depot'

    // console.log({ shipmentIdsInTour, stopActivities })
    return { shipmentIdsInTour, stopActivities }
  }

  private setupDepots() {
    const depots: { [link: string]: any } = {}

    this.vehicles.forEach((v: any) => {
      const linkId = v.$depotLinkId
      let depotLink = this.links[linkId]
      if (!depots[linkId]) {
        depots[linkId] = {
          type: 'depot',
          link: v.$depotLinkId,
          midpoint: [0.5 * (depotLink[0] + depotLink[2]), 0.5 * (depotLink[1] + depotLink[3])],
          coords: this.links[v.$depotLinkId],
          vehicles: {} as any,
        }
      }
      depots[linkId].vehicles[v.$id] = v
    })

    this.depots = Object.values(depots)
    this.shownDepots = this.depots.slice(0)
  }

  // -----------------------------------------------------------------------
  private selectAllTours() {
    this.selectedTours = []
    this.shownLegs = []
    this.stopActivities = []
    this.shownDepots = []
    this.shownShipments = this.shipments.slice(0)

    for (const tour of this.tours) {
      //  all legs
      tour.legs.forEach((leg: any, count_route: number) =>
        this.addRouteToMap(tour, leg, count_route++)
      )

      // all activities
      const z = this.processActivitiesInTour(tour)
      this.stopActivities = this.stopActivities.concat(z.stopActivities)

      // all depots
      this.setupDepots()
    }
  }

  // always pick the same "random" colors
  private rgb = colorMap({
    colormap: 'phase',
    nshades: 9,
    format: 'rba',
  })
    .map((a: any) => a.slice(0, 3))
    .reverse()

  private async handleSelectTour(tour: any) {
    console.log({ tour })

    //this unselects tour if user clicks an already-selected tour again
    if (this.selectedTours.includes(tour)) {
      this.selectedTours = this.selectedTours.filter(element => element !== tour)
      this.shownLegs = this.shownLegs.filter(leg => leg.tour !== tour)
      this.stopActivities = this.stopActivities.filter(stop => stop.tour !== tour)

      // if everything is deselected, EVERYTHING is selected! :-O
      if (!this.selectedTours.length) this.selectAllTours()
      return
    }

<<<<<<< HEAD
    const sleep = (milliseconds: number) => {
      return new Promise(resolve => setTimeout(resolve, milliseconds))
=======
    // if this is the first selected tour, remove everything else first
    if (!this.selectedTours.length) {
      this.selectedTours = []
      this.shownLegs = []
      this.stopActivities = []
      this.shownDepots = []
>>>>>>> 37921b9f
    }

    this.selectedTours.push(tour)

    const { shipmentIdsInTour, stopActivities } = this.processActivitiesInTour(tour)
    this.shipmentIdsInTour = shipmentIdsInTour

    // Add all legs from all routes of this tour to the map
    let count_route = 0
    for (const leg of tour.legs) {
      this.addRouteToMap(tour, leg, count_route++)
    }

    // add final stop locations at the very end
    this.stopActivities = stopActivities
  }

  private addRouteToMap(
    tour: any,
    leg: { links: any[]; shipmentsOnBoard: string[]; totalSize: number },
    count_route: number
  ) {
    // starting point from xy:[0,1]
    const points = [[this.links[leg.links[0]][0], this.links[leg.links[0]][1]]]

    for (const link of leg.links) {
      const lastPoint = points[points.length - 1]
      const fromXY = [this.links[link][0], this.links[link][1]]

      // add from-point if it isn't a duplicate
      if (fromXY[0] !== lastPoint[0] || fromXY[1] !== lastPoint[1]) {
        points.push(fromXY)
      }

      // always add to-point: xy:[2,3]
      points.push([this.links[link][2], this.links[link][3]])
    }

    this.shownLegs = this.shownLegs.concat([
      {
        tour,
        shipmentsOnBoard: leg.shipmentsOnBoard,
        totalSize: leg.totalSize,
        count: count_route,
        points,
        color: this.rgb[(3 + tour.tourNumber) % this.rgb.length],
        type: 'leg',
      },
    ])
  }

  private handleSelectCarrier(carrier: any) {
    console.log('carrier', carrier)

    const id = carrier.$id

    this.vehicles = []
    this.shipments = []
    this.services = []
    this.tours = []
    this.shownShipments = []
    this.shownDepots = []
    this.selectedShipment = null
    this.shipmentIdsInTour = []
    this.stopActivities = []
    this.shownLegs = []

    // unselect carrier
    if (this.selectedCarrier === id) {
      this.selectedCarrier = ''
      return
    }

    this.selectedCarrier = id

    // vehicles
    let vehicles = carrier.capabilities.vehicles.vehicle || []
    this.vehicles = vehicles.sort((a: any, b: any) => naturalSort(a, b))

    // depots
    this.setupDepots()

    // shipments
    this.shipments = this.processShipments(carrier)

    if (carrier.services?.service?.length)
      this.services = carrier.services.service
        .map((s: any) => s.$)
        .sort((a: any, b: any) => naturalSort(a.$id, b.$id))

    // console.log(this.services)

    this.tours = this.processTours(carrier)

    // select all everything
    this.shownShipments = this.shipments
    this.selectAllTours()
  }

  private processTours(carrier: any) {
    if (!carrier.plan?.tour?.length) return []

    const tours: any[] = carrier.plan.tour.map((tour: any, i: number) => {
      // reconstitute the plan. Our XML library builds
      // two arrays: one for acts and one for legs.
      // We need them stitched back together in the correct order.
      const plan = [tour.act[0]]
      const shipmentsOnBoard = new Set()

      for (let i = 1; i < tour.act.length; i++) {
        // insert list of shipments onboard
        tour.leg[i - 1].shipmentsOnBoard = [...shipmentsOnBoard]
        plan.push(tour.leg[i - 1])
        plan.push(tour.act[i])

        // account for pickups/deliveries
        if (tour.act[i].$type == 'pickup' && tour.act[i].$shipmentId)
          shipmentsOnBoard.add(tour.act[i].$shipmentId)
        if (tour.act[i].$type == 'delivery' && tour.act[i].$shipmentId)
          shipmentsOnBoard.delete(tour.act[i].$shipmentId)
      }

      // Parse any route strings "123434 234143 14241"
      const legs = tour.leg
        .filter((leg: any) => leg.route && leg.route.length)
        .map((leg: any) => {
          // store shipment object, not id
          const shipmentsOnBoard = leg.shipmentsOnBoard.map((id: any) => this.shipmentLookup[id])
          const totalSize = shipmentsOnBoard.reduce(
            (prev: number, curr: any) => prev + parseFloat(curr?.$size || 0),
            0
          )
          return {
            shipmentsOnBoard,
            totalSize,
            links: leg.route ? leg.route.split(' ') : [],
          }
        })

      const p = {
        vehicleId: tour.$vehicleId,
        plan,
        legs, // legs.links, legs.shipmentsOnBoard, legs.totalSize
        tourNumber: 0,
      }
      return p
    })

    tours.sort((a: any, b: any) => naturalSort(a.vehicleId, b.vehicleId))

    // now assign them numbers based on their sorted order
    tours.forEach((tour, i) => (tour.tourNumber = i))

    return tours
  }

  private processShipments(carrier: any) {
    this.shipmentLookup = {} as any
    if (!carrier.shipments?.shipment?.length) return []

    const shipments = carrier.shipments.shipment.sort((a: any, b: any) => naturalSort(a.$id, b.$id))
    try {
      for (const shipment of shipments) {
        // shipment has link id, so we go from link.from to link.to
        shipment.fromX = 0.5 * (this.links[shipment.$from][0] + this.links[shipment.$from][2])
        shipment.fromY = 0.5 * (this.links[shipment.$from][1] + this.links[shipment.$from][3])
        shipment.toX = 0.5 * (this.links[shipment.$to][0] + this.links[shipment.$to][2])
        shipment.toY = 0.5 * (this.links[shipment.$to][1] + this.links[shipment.$to][3])

        this.shipmentLookup[shipment.$id] = shipment
      }
    } catch (e) {
      // if xy are missing, skip this -- just means network isn't loaded yet.
    }

    return shipments
  }

  // this happens if viz is the full page, not a thumbnail on a project page
  private buildRouteFromUrl() {
    const params = this.$route.params
    if (!params.project || !params.pathMatch) {
      console.log('I CANT EVEN: NO PROJECT/PARHMATCH')
      return
    }

    // project filesystem
    const filesystem = this.getFileSystem(params.project)
    this.myState.fileApi = new HTTPFileSystem(filesystem)
    this.myState.fileSystem = filesystem

    // subfolder and config file
    const sep = 1 + params.pathMatch.lastIndexOf('/')
    const subfolder = params.pathMatch.substring(0, sep)
    const config = params.pathMatch.substring(sep)

    this.myState.subfolder = subfolder
    this.myState.yamlConfig = config
  }

  private thumbnailUrl = "url('assets/thumbnail.jpg') no-repeat;"
  private get urlThumbnail() {
    return this.thumbnailUrl
  }

  private getFileSystem(name: string) {
    const svnProject: FileSystemConfig[] = this.$store.state.svnProjects.filter(
      (a: FileSystemConfig) => a.slug === name
    )
    if (svnProject.length === 0) {
      console.log('no such project')
      throw Error
    }
    return svnProject[0]
  }

  private async getVizDetails() {
    if (!this.myState.fileApi) return

    // are we in a dashboard?
    if (this.config) {
      this.vizDetails = Object.assign({}, this.config)
      return
    }

    // if a YAML file was passed in, just use it
    if (this.myState.yamlConfig?.endsWith('yaml') || this.myState.yamlConfig?.endsWith('yml')) {
      try {
        const filename =
          this.myState.yamlConfig.indexOf('/') > -1
            ? this.myState.yamlConfig
            : this.myState.subfolder + '/' + this.myState.yamlConfig

        const text = await this.myState.fileApi.getFileText(filename)
        this.vizDetails = YAML.parse(text)
        return
      } catch (e) {
        console.log('failed')
        // maybe it failed because password?
        const err = e as any
        if (this.myState.fileSystem && this.myState.fileSystem.needPassword && err.status === 401) {
          globalStore.commit('requestLogin', this.myState.fileSystem.slug)
        }
        return
      }
    }

    // Fine, build the config based on folder contents -------------------------
    const title = this.myState.yamlConfig.substring(
      0,
      15 + this.myState.yamlConfig.indexOf('carriers')
    )

    // Road network: first try the most obvious network filename:
    const { files } = await this.myState.fileApi.getDirectory(this.myState.subfolder)

    let network = this.myState.yamlConfig.replaceAll('carriers', 'network')
    // if the obvious network file doesn't exist, just grab... the first network file:
    if (files.indexOf(network) == -1) {
      const allNetworks = files.filter(f => f.indexOf('output_network') > -1)
      if (allNetworks.length) network = allNetworks[0]
      else {
        this.myState.statusMessage = 'No road network found.'
        network = ''
      }
    }

    this.vizDetails = {
      network,
      carriers: this.yamlConfig,
      title,
      description: '',
      center: [],
      projection: '',
      thumbnail: '',
    }

    const t = 'Carrier Explorer'
    this.$emit('title', t)

    this.buildThumbnail()
  }

  private async buildThumbnail() {
    if (!this.myState.fileApi) return
    if (this.thumbnail && this.vizDetails.thumbnail) {
      try {
        const blob = await this.myState.fileApi.getFileBlob(
          this.myState.subfolder + '/' + this.vizDetails.thumbnail
        )
        const buffer = await readBlob.arraybuffer(blob)
        const base64 = this.arrayBufferToBase64(buffer)
        if (base64)
          this.thumbnailUrl = `center / cover no-repeat url(data:image/png;base64,${base64})`
      } catch (e) {
        console.error(e)
      }
    }
  }

  @Watch('$store.state.viewState') viewMoved() {
    if (!REACT_VIEW_HANDLES[this.linkLayerId]) return
    REACT_VIEW_HANDLES[this.linkLayerId]()
  }

  @Watch('globalState.authAttempts') private async authenticationChanged() {
    console.log('AUTH CHANGED - Reload')
    if (!this.yamlConfig) this.buildRouteFromUrl()
    await this.getVizDetails()
  }

  @Watch('globalState.isDarkMode') private swapTheme() {
    this.updateLegendColors()
  }

  private handleClick(object: any) {
    console.log('CLICK!', object)
    if (!object) this.clickedEmptyMap()
    if (object?.type == 'depot') this.clickedDepot(object)
    if (object?.type == 'leg') this.clickedLeg(object)
  }

  private clickedDepot(object: any) {
    const vehiclesAtThisDepot = Object.values(object.vehicles).map((v: any) => v.$id)
    console.log({ vehiclesAtThisDepot })
    this.selectedTours = []
    this.shownShipments = []

    for (const tour of this.tours) {
      if (vehiclesAtThisDepot.includes(tour.vehicleId)) {
        this.handleSelectTour(tour)
        // ^^ has side-effect: shipmentsInTour now has the list of shipmentIds
        // We can use this to filter the shipments
        this.shipmentIdsInTour.forEach(id => {
          this.shownShipments.push(this.shipmentLookup[id])
        })
      }
    }
  }

  private clickedLeg(object: any) {
    if (object?.tour) this.handleSelectTour(object?.tour)
  }

  private clickedEmptyMap() {
    this.selectAllTours()
  }

  private arrayBufferToBase64(buffer: any) {
    var binary = ''
    var bytes = new Uint8Array(buffer)
    var len = bytes.byteLength
    for (var i = 0; i < len; i++) {
      binary += String.fromCharCode(bytes[i])
    }
    return window.btoa(binary)
  }

  private updateLegendColors() {}

  private get textColor() {
    const lightmode = {
      text: '#3498db',
      bg: '#eeeef480',
    }

    const darkmode = {
      text: 'white',
      bg: '#181518aa',
    }

    return this.globalState.isDarkMode ? darkmode : lightmode
  }

  private resizer!: ResizeObserver

  private setupLogoMover() {
    this.resizer = new ResizeObserver(this.moveLogo)
    const deckmap = document.getElementById(`container-${this.linkLayerId}`) as HTMLElement
    this.resizer.observe(deckmap)
  }

  private moveLogo() {
    const deckmap = document.getElementById(`container-${this.linkLayerId}`) as HTMLElement
    const logo = deckmap?.querySelector('.mapboxgl-ctrl-bottom-left') as HTMLElement
    if (logo) {
      const right = deckmap.clientWidth > 640 ? '280px' : '36px'
      logo.style.right = right
    }
  }

  private async mounted() {
    globalStore.commit('setFullScreen', !this.thumbnail)

    this.myState.thumbnail = this.thumbnail
    this.myState.yamlConfig = this.yamlConfig
    this.myState.subfolder = this.subfolder

    this.buildFileApi()

    if (!this.yamlConfig) this.buildRouteFromUrl()
    await this.getVizDetails()

    if (this.thumbnail) return

    this.setupLogoMover()

    this.showHelp = false
    this.updateLegendColors()

    this.myState.statusMessage = 'Loading carriers...'

    this.carriers = await this.loadCarriers()
    await this.$nextTick() // update UI update before network load begins
    this.links = await this.loadNetwork()

    this.myState.statusMessage = ''
    this.moveLogo()
  }

  private async loadCarriers() {
    // this.myState.statusMessage = '' + this.$i18n.t('message.tours')

    const carriersXML = await this.loadFileOrGzippedFile(this.vizDetails.carriers)
    if (!carriersXML) return

    const root: any = await parseXML(carriersXML, {
      // these elements should always be arrays, even if there's just one element:
      alwaysArray: [
        'carriers.carrier',
        'carriers.carrier.capabilities.vehicles.vehicle',
        'carriers.carrier.plan.tour',
        'carriers.carrier.shipments.shipment',
        'carriers.carrier.services.service',
      ],
    })

    // sort by '$id' attribute
    const carrierList = root.carriers.carrier.sort((a: any, b: any) => naturalSort(a.$id, b.$id))
    return carrierList
  }

  private async loadNetwork() {
    if (!this.myState.fileApi) return
    this.myState.statusMessage = 'Loading network'

    if (this.vizDetails.network.indexOf('.xml.') > -1) {
      // matsim xml file
      const networkXML = await this.loadFileOrGzippedFile(this.vizDetails.network)
      if (!networkXML) return

      const network: any = await parseXML(networkXML)
      const convertedNetwork = await this.convertRoadNetwork(network)
      return convertedNetwork
    } else {
      // pre-converted output from create_network.py
      const blob = await this.myState.fileApi.getFileBlob(
        this.myState.subfolder + '/' + this.vizDetails.network
      )
      const blobString = blob ? await blobToBinaryString(blob) : null
      let text = await coroutines.run(pako.inflateAsync(blobString, { to: 'string' }))
      const convertedNetwork = JSON.parse(text)
      return convertedNetwork
    }
  }

  private _networkHelper?: NetworkHelper

  private async convertRoadNetwork(network: string) {
    this.myState.statusMessage = 'Projecting network...'
    this.vizDetails.projection = 'EPSG:31468'

    this._networkHelper = await NetworkHelper.create({
      xml: network,
      projection: this.vizDetails.projection,
    })

    this.myState.statusMessage = 'Crunching road network...'
    await this._networkHelper.createNodesAndLinks()

    this.myState.statusMessage = 'Converting coordinates...'
    const result: any = await this._networkHelper.convertCoordinates()

    this._networkHelper.destroy()

    // last step: build lookup of x/y directly in links
    this.myState.statusMessage = 'Merging links and nodes'
    const nodes = result.network.nodes
    const links: any = {}

    for (const id of Object.keys(result.network.links)) {
      const link = result.network.links[id]
      links[id] = [nodes[link.from].x, nodes[link.from].y, nodes[link.to].x, nodes[link.to].y]
    }
    return links
  }

  private vehicleLookup: string[] = []
  private vehicleLookupString: { [id: string]: number } = {}

  private beforeDestroy() {
    this.myState.isRunning = false

    if (this._networkHelper) this._networkHelper.destroy()

    globalStore.commit('setFullScreen', false)
    this.$store.commit('setFullScreen', false)
  }

  private async loadFileOrGzippedFile(name: string) {
    if (!this.myState.fileApi) return

    let content = ''

    // network
    try {
      if (name.endsWith('xml')) {
        content = await this.myState.fileApi.getFileText(this.myState.subfolder + '/' + name)
      } else if (name.endsWith('gz')) {
        const blob = await this.myState.fileApi.getFileBlob(this.myState.subfolder + '/' + name)
        const blobString = blob ? await blobToBinaryString(blob) : null
        content = await coroutines.run(pako.inflateAsync(blobString, { to: 'string' }))
      }
    } catch (e) {
      const error = name + ': ' + e
      console.error(e)
      this.myState.statusMessage = error
    }
    return content
  }

  private toggleLoaded(loaded: boolean) {
    this.isLoaded = loaded
  }

  private rotateColors() {
    localStorage.setItem(
      'plugin/agent-animation/colorscheme',
      this.globalState.isDarkMode ? ColorScheme.DarkMode : ColorScheme.LightMode
    )
  }
}

// !register plugin!
globalStore.commit('registerPlugin', {
  kebabName: 'carrier-viewer',
  prettyName: 'Carrier Viewer',
  description: 'For freight etc!',
  filePatterns: ['**/*output_carriers.xml*', '**/viz-carrier*.y?(a)ml*'],
  component: CarrierPlugin,
} as VisualizationPlugin)

export default CarrierPlugin
</script>

<style scoped lang="scss">
@import '@/styles.scss';

/* SCROLLBARS
   The emerging W3C standard is currently Firefox-only */
* {
  scrollbar-width: thin;
  scrollbar-color: #454 $steelGray;
}

/* And this works on Chrome/Edge/Safari */
*::-webkit-scrollbar {
  width: 10px;
}
*::-webkit-scrollbar-track {
  background: var(--bgPanel3);
}
*::-webkit-scrollbar-thumb {
  background-color: var(--textVeryPale);
  border-radius: 6px;
}

.carrier-viewer {
  display: flex;
  pointer-events: none;
  min-height: $thumbnailHeight;
  background: url('assets/thumbnail.jpg') no-repeat;
  background-size: cover;
  position: absolute;
  top: 0;
  bottom: 0;
}

.carrier-viewer.hide-thumbnail {
  background: none;
}

.main-panel {
  flex: 1;
  position: relative;
}

h4 {
  border-top: 1px solid #bbb;
  margin: 1rem 0.25rem 0.5rem 0.25rem;
  padding-top: 0.25rem;
  font-weight: bold;
  font-size: 1.1rem;
}

.right-panel {
  z-index: 2;
  color: var(--text);
  display: flex;
  flex-direction: column;
  font-size: 0.8rem;
  pointer-events: auto;
  background-color: var(--bgPanel);
  width: 18rem;
  max-width: 18rem;
  padding: 0 0.25rem;
}

.nav {
  grid-area: title;
  display: flex;
  flex-direction: row;
  margin: 0 0;
  padding: 0 0.5rem 0 1rem;

  a {
    font-weight: bold;
    color: white;
    text-decoration: none;

    &.router-link-exact-active {
      color: white;
    }
  }

  p {
    margin: auto 0.5rem auto 0;
    padding: 0 0;
    color: white;
  }
}

.speed-block {
  margin-top: 1rem;
}

.legend-block {
  margin-top: 2rem;
}

.speed-slider {
  flex: 1;
  width: 100%;
  margin: 0rem 0.25rem 0.25rem 0rem;
  font-weight: bold;
}

.big {
  padding: 0rem 0;
  // margin-top: 1rem;
  font-size: 2rem;
  line-height: 3.75rem;
  font-weight: bold;
}

.anim {
  position: absolute;
  top: 0;
  bottom: 0;
  left: 0;
  right: 0;
  background-color: #181919;
  z-index: 0;
  pointer-events: auto;
}

.speed-label {
  font-size: 0.8rem;
  font-weight: bold;
}

.clock {
  grid-area: clock;
  width: 273px;
  background-color: #000000cc;
  border: 3px solid white;
  margin-bottom: 1.2rem;
  color: white;
}

.clock p {
  text-align: center;
  padding: 1rem 1rem;
}

.tooltip {
  padding: 5rem 5rem;
  background-color: #ccc;
  z-index: -1;
}

.panel-items {
  display: flex;
  flex-direction: column;
  margin: 0 0;
  max-height: 100%;
  height: 100%;
  width: 100%;
}

.panel-items h3 {
  padding: 0 0.5rem;
}

input {
  border: none;
  background-color: #235;
  color: #ccc;
}

.carrier {
  padding: 0.25rem 0.5rem;
  margin: 0 0rem;
  color: var(--text);
}

.carrier:nth-of-type(odd) {
  background: var(--bgPanel2);
}

.carrier-details {
  font-weight: normal;
  margin-left: 0.5rem;
  animation: slide-up 0.25s ease;
  color: white;
}

.carrier-details .carrier:hover {
  cursor: pointer;
  background-color: $themeColorPale; // var(--bgBold);
}

.carrier:hover {
  color: var(--link);
}

.carrier-title {
  margin-top: 0.1rem;
  display: flex;
  flex-direction: row;

  i {
    opacity: 0.3;
    margin-top: 0.2rem;
    margin-left: -0.2rem;
    margin-right: 0.4rem;
  }
}

.carrier-title:hover {
  i {
    opacity: 0.7;
  }
}

.carrier.selected {
  font-weight: bold;
  background-color: $themeColorPale;
  box-shadow: 0 0 3px 0 rgba(0, 0, 0, 0.3) inset;
  color: white;
}

.carrier-list {
  user-select: none;
  position: relative;
  flex: 1;
  overflow-y: auto;
  overflow-x: hidden;
  cursor: pointer;
}

.detail-area {
  user-select: none;
  position: relative;
  flex: 1;
  overflow-x: hidden;
  cursor: pointer;
  margin: 0 0.25rem 0.25rem 0.25rem;
  border-bottom: 1px solid #555;
}

.carrier-section {
  margin-top: 0.25rem;
  margin-bottom: 0.25rem;
}

@keyframes slide-up {
  0% {
    opacity: 0;
  }
  100% {
    opacity: 1;
  }
}

.playback-stuff {
  grid-area: playback;
  padding: 0rem 2rem 2rem 2rem;
  pointer-events: auto;
}

.leaf {
  padding-left: 1rem;
}

.leaf:hover {
  color: yellowgreen;
}

.tour.selected {
  background-color: var(--textFancy);
  font-weight: bold;
  color: var(--bgPanel3);
}

.shipment-in-tour {
  background-color: #497c7e;
}

.detail-list {
  width: 250px;
  overflow-y: auto;
  overflow-x: hidden;
}

.detail-list pre {
  font-family: 'Arial';
  padding: 0 0;
  line-height: 0.8rem;
  background-color: var(--bgPanel);
  color: var(--text);
}

.switches {
  display: flex;
  margin: -0.5rem 0 0 0.5rem;
}

.slider {
  flex: 1;
  margin-right: 0.75rem;
}

.detail-buttons {
  margin: 0 0.25rem 0.5rem 0.25rem;
}

@media only screen and (max-width: 640px) {
  .nav {
    padding: 0.5rem 0.5rem;
  }

  .clock {
    text-align: center;
  }

  .right-side {
    font-size: 0.7rem;
    margin-right: 0.25rem;
  }

  .big {
    padding: 0 0rem;
    margin-top: 0.5rem;
    font-size: 1.3rem;
    line-height: 2rem;
  }

  .side-section {
    margin-left: 0;
  }

  .extra-buttons {
    margin-right: 1rem;
  }
}
</style><|MERGE_RESOLUTION|>--- conflicted
+++ resolved
@@ -1,6 +1,6 @@
 <template lang="pug">
 .carrier-viewer(:class="{'hide-thumbnail': !thumbnail}"
-        :style='{"background": urlThumbnail}' oncontextmenu="return false" :id="`container-${linkLayerId}`")
+        :style='{"background": urlThumbnail}' oncontextmenu="return false")
 
   .main-panel
     tour-viz.anim(v-if="!thumbnail"
@@ -120,7 +120,8 @@
 import ZoomButtons from '@/components/ZoomButtons.vue'
 import { parseXML } from '@/js/util'
 
-import NetworkHelper from '@/workers/NetworkHelper'
+import RoadNetworkLoader from '@/workers/RoadNetworkLoader.worker.ts?worker'
+
 import TourViz from './TourViz'
 
 import {
@@ -134,6 +135,12 @@
   REACT_VIEW_HANDLES,
   ColorScheme,
 } from '@/Globals'
+
+interface NetworkLinks {
+  source: Float32Array
+  dest: Float32Array
+  linkIds: any[]
+}
 
 naturalSort.insensitive = true
 
@@ -320,39 +327,6 @@
     }
 
     for (const activity of tour.plan) {
-<<<<<<< HEAD
-      if (activity.$shipmentId) {
-        inTour.push(activity.$shipmentId)
-
-        // build list of stop locations -- this is inefficient, should use a map not an array
-        const shipment = this.shipments.find(s => s.$id === activity.$shipmentId)
-        const link = activity.$type === 'pickup' ? shipment.$from : shipment.$to
-        // skip duplicate pickups/dropoffs at this location
-        if (stopMidpoints.length && stopMidpoints[stopMidpoints.length - 1].link === link) {
-          continue
-        }
-        const ptFrom = [this.links[link][0], this.links[link][1]]
-        const ptTo = [this.links[link][2], this.links[link][3]]
-
-        const midpoint = [
-          0.5 * (this.links[link][0] + this.links[link][2]),
-          0.5 * (this.links[link][1] + this.links[link][3]),
-        ]
-
-        const details = Object.assign({}, shipment)
-        delete details.from
-        delete details.fromX
-        delete details.fromY
-        delete details.to
-        delete details.toX
-        delete details.toY
-        delete details.id
-
-        stopMidpoints.push({
-          id: shipment.$id,
-          type: activity.$type === 'pickup' ? this.$t('pickup') : this.$t('delivery'),
-          count: stopCount++,
-=======
       if (!activity.$shipmentId) continue
 
       shipmentIdsInTour.push(activity.$shipmentId)
@@ -399,7 +373,6 @@
         const visit = { pickup: [], delivery: [], service: [] } as any
         visit[activity.$type].push(act)
         locations[`L${link}`] = {
->>>>>>> 37921b9f
           link,
           midpoint,
           label: '',
@@ -432,6 +405,7 @@
     this.vehicles.forEach((v: any) => {
       const linkId = v.$depotLinkId
       let depotLink = this.links[linkId]
+
       if (!depots[linkId]) {
         depots[linkId] = {
           type: 'depot',
@@ -494,17 +468,12 @@
       return
     }
 
-<<<<<<< HEAD
-    const sleep = (milliseconds: number) => {
-      return new Promise(resolve => setTimeout(resolve, milliseconds))
-=======
     // if this is the first selected tour, remove everything else first
     if (!this.selectedTours.length) {
       this.selectedTours = []
       this.shownLegs = []
       this.stopActivities = []
       this.shownDepots = []
->>>>>>> 37921b9f
     }
 
     this.selectedTours.push(tour)
@@ -879,23 +848,6 @@
     return this.globalState.isDarkMode ? darkmode : lightmode
   }
 
-  private resizer!: ResizeObserver
-
-  private setupLogoMover() {
-    this.resizer = new ResizeObserver(this.moveLogo)
-    const deckmap = document.getElementById(`container-${this.linkLayerId}`) as HTMLElement
-    this.resizer.observe(deckmap)
-  }
-
-  private moveLogo() {
-    const deckmap = document.getElementById(`container-${this.linkLayerId}`) as HTMLElement
-    const logo = deckmap?.querySelector('.mapboxgl-ctrl-bottom-left') as HTMLElement
-    if (logo) {
-      const right = deckmap.clientWidth > 640 ? '280px' : '36px'
-      logo.style.right = right
-    }
-  }
-
   private async mounted() {
     globalStore.commit('setFullScreen', !this.thumbnail)
 
@@ -910,8 +862,6 @@
 
     if (this.thumbnail) return
 
-    this.setupLogoMover()
-
     this.showHelp = false
     this.updateLegendColors()
 
@@ -922,7 +872,6 @@
     this.links = await this.loadNetwork()
 
     this.myState.statusMessage = ''
-    this.moveLogo()
   }
 
   private async loadCarriers() {
@@ -952,13 +901,23 @@
     this.myState.statusMessage = 'Loading network'
 
     if (this.vizDetails.network.indexOf('.xml.') > -1) {
-      // matsim xml file
-      const networkXML = await this.loadFileOrGzippedFile(this.vizDetails.network)
-      if (!networkXML) return
-
-      const network: any = await parseXML(networkXML)
-      const convertedNetwork = await this.convertRoadNetwork(network)
-      return convertedNetwork
+      // load matsim xml file
+      const path = `${this.myState.subfolder}/${this.vizDetails.network}`
+      const net = await this.fetchNetwork(path, {})
+
+      // build direct lookup of x/y from link-id
+      this.myState.statusMessage = 'Building network link table'
+      const links: { [id: string]: number[] } = {}
+
+      net.linkIds.forEach((linkId: string, i: number) => {
+        links[linkId] = [
+          net.source[i * 2],
+          net.source[i * 2 + 1],
+          net.dest[i * 2],
+          net.dest[i * 2 + 1],
+        ]
+      })
+      return links
     } else {
       // pre-converted output from create_network.py
       const blob = await this.myState.fileApi.getFileBlob(
@@ -971,35 +930,42 @@
     }
   }
 
-  private _networkHelper?: NetworkHelper
-
-  private async convertRoadNetwork(network: string) {
-    this.myState.statusMessage = 'Projecting network...'
-    this.vizDetails.projection = 'EPSG:31468'
-
-    this._networkHelper = await NetworkHelper.create({
-      xml: network,
-      projection: this.vizDetails.projection,
+  private async fetchNetwork(path: string, vizDetails: any) {
+    return new Promise<NetworkLinks>((resolve, reject) => {
+      const thread = new RoadNetworkLoader()
+      try {
+        thread.postMessage({
+          filePath: path,
+          fileSystem: this.myState.fileSystem,
+          vizDetails,
+        })
+
+        thread.onmessage = e => {
+          // perhaps network has no CRS and we need to ask user
+          if (e.data.promptUserForCRS) {
+            let crs =
+              prompt('Enter the coordinate reference system, e.g. EPSG:25832') || 'EPSG:31468'
+            if (!isNaN(parseInt(crs))) crs = `EPSG:${crs}`
+
+            thread.postMessage({ crs })
+            return
+          }
+
+          // normal exit
+          thread.terminate()
+
+          if (e.data.error) {
+            console.error(e.data.error)
+            reject(e.data.error)
+          }
+          resolve(e.data.links)
+        }
+      } catch (err) {
+        thread.terminate()
+        console.error(err)
+        reject(err)
+      }
     })
-
-    this.myState.statusMessage = 'Crunching road network...'
-    await this._networkHelper.createNodesAndLinks()
-
-    this.myState.statusMessage = 'Converting coordinates...'
-    const result: any = await this._networkHelper.convertCoordinates()
-
-    this._networkHelper.destroy()
-
-    // last step: build lookup of x/y directly in links
-    this.myState.statusMessage = 'Merging links and nodes'
-    const nodes = result.network.nodes
-    const links: any = {}
-
-    for (const id of Object.keys(result.network.links)) {
-      const link = result.network.links[id]
-      links[id] = [nodes[link.from].x, nodes[link.from].y, nodes[link.to].x, nodes[link.to].y]
-    }
-    return links
   }
 
   private vehicleLookup: string[] = []
@@ -1007,8 +973,6 @@
 
   private beforeDestroy() {
     this.myState.isRunning = false
-
-    if (this._networkHelper) this._networkHelper.destroy()
 
     globalStore.commit('setFullScreen', false)
     this.$store.commit('setFullScreen', false)

<!DOCTYPE html>
<html lang="en">
  <head>
    <meta charset="utf-8" />
    <meta content="IE=edge" http-equiv="X-UA-Compatible" />
    <meta content="text/html; charset=utf-8" />
    <meta
      content="width=device-width,initial-scale=1.0,maximum-scale=1.0,user-scalable=no"
      name="viewport"
    />

    <link rel="icon" href="/images/SW_favicon.png" />

<<<<<<< HEAD
    <script src="/src/js/wasm-flate-0.1.11-alpha.js" type="module"></script>
=======
    <script type="module" src="/src/js/wasm-flate-0.1.11-alpha.js"></script>
>>>>>>> 0ac13b74

    <link href="/css/font-awesome-5.7.1.css" rel="stylesheet" />
    <link href="/images/SW_favicon.png" rel="icon" type="image/png" />

    <link
      rel="stylesheet"
      href="https://cdn.jsdelivr.net/npm/@mdi/font@5.8.55/css/materialdesignicons.min.css"
    />

    <!-- descriptive things -->
    <title>SimWrapper</title>
    <meta content="SimWrapper" name="twitter:title" />
    <meta content="SimWrapper" name="og:title" />
    <meta content="From the VSP team at TU-Berlin" name="twitter:description" />
    <meta content="From the VSP team at TU-Berlin" name="og:description" />
    <meta content="https://vsp.berlin/simwrapper" name="og:url" />
    <!-- <meta
      content="https://github.com/matsim-vsp/covid-sim/raw/master/src/assets/images/v1-thumb.png"
      name="og:image"
    /> -->
    <meta content="summary_large_image" name="twitter:card" />
    <meta content="@billyinberlin" name="twitter:site" />
    <meta content="@billyinberlin" name="twitter:creator" />
    <!-- <meta
      content="https://github.com/matsim-vsp/covid-sim/raw/master/src/assets/images/v1-thumb.png"
      name="twitter:image"
    /> -->

    <!-- github pages hack: allows single-page-app to handle arbitrary URLs -->
    <script>
      function getQueryVariableForRedirect(variable) {
        var query = window.location.search.substring(1)
        var vars = query.split('&')
        for (var i = 0; i < vars.length; i++) {
          var pair = vars[i].split('=')
          if (pair[0] == variable) {
            return pair[1]
          }
        }
        return false
      }

      ;(function () {
        let numRedirect = getQueryVariableForRedirect('redirect404')
        var redirect = localStorage[`redirect${numRedirect}`]
        delete localStorage[`redirect${numRedirect}`]

        if (redirect && redirect != location.href) {
          history.replaceState(null, null, redirect)
        }
      })()
    </script>

    <link rel="preconnect" href="https://fonts.googleapis.com" />
    <link rel="preconnect" href="https://fonts.gstatic.com" crossorigin />
    <link
      href="https://fonts.googleapis.com/css2?family=Roboto:ital,wght@0,300;0,700;1,400;1,700&family=Libre+Franklin:ital,wght@0,300;0,700;1,400;1,700&family=Roboto+Slab:ital,wght@0,400;0,700;1,300&display=swap"
      rel="stylesheet"
    />
  </head>
  <body>
    <div id="app"></div>
    <script type="module" src="/src/js/avro-browserify.js"></script>
    <script type="module" src="/src/main.ts"></script>
    <script>
    // Request auth tokens from the parent (Amplify app)
    window.parent.postMessage("requestAuthToken", "*");

    // Listen for the response
    window.addEventListener("message", (event) => {
      if (event.data.idToken) {
        //console.log("Simwrapper received tokens:", event.data.accessToken);
        // Store or use the tokens as needed
      }
    });
    </script>
    <noscript>
      <strong>
        This advanced browser-based application requires JavaScript to function. Please enable it to
        continue.
      </strong>
    </noscript>
  </body>
</html><|MERGE_RESOLUTION|>--- conflicted
+++ resolved
@@ -11,11 +11,7 @@
 
     <link rel="icon" href="/images/SW_favicon.png" />
 
-<<<<<<< HEAD
-    <script src="/src/js/wasm-flate-0.1.11-alpha.js" type="module"></script>
-=======
     <script type="module" src="/src/js/wasm-flate-0.1.11-alpha.js"></script>
->>>>>>> 0ac13b74
 
     <link href="/css/font-awesome-5.7.1.css" rel="stylesheet" />
     <link href="/images/SW_favicon.png" rel="icon" type="image/png" />
